--- conflicted
+++ resolved
@@ -373,7 +373,7 @@
           path: |
             output/*
 
-  single-process-evaluation:
+  pax-single-process-evaluation:
     strategy:
       matrix:
         PARALLEL_CONFIG:
@@ -521,12 +521,8 @@
           path: output/*
 
   metrics:
-<<<<<<< HEAD
-    needs: [pax-single-process-multi-device, pax-multi-node, single-process-evaluation]
-=======
     name: test-upstream-pax-metrics
-    needs: [single-process-multi-device, pax-multi-node, single-process-evaluation]
->>>>>>> b567b054
+    needs: [pax-single-process-multi-device, pax-multi-node, pax-single-process-evaluation]
     runs-on: ubuntu-22.04
 
     steps:
@@ -572,7 +568,7 @@
   summary:
     name: test-upstream-pax-summary
     runs-on: ubuntu-22.04
-    needs: [pax-single-process-multi-device, pax-multi-node, single-process-evaluation]
+    needs: [pax-single-process-multi-device, pax-multi-node, pax-single-process-evaluation]
     if: "!cancelled()"
     steps:
       - name: Generate TensorBoard query URL
