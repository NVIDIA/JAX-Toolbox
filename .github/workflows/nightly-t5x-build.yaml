name: Nightly T5X build
run-name: Nightly T5X build (${{ github.event_name == 'workflow_run' && format('nightly {0}', github.event.workflow_run.created_at) || github.event_name }})

on:
  workflow_run:
    workflows: [Nightly JAX build]
    types: [completed]
    branches: [main]
  workflow_dispatch:
    inputs:
      PUBLISH:
        type: boolean
        description: Publish dated images and update the 'latest' tag?
        default: false
        required: false

permissions:
  contents: read  # to fetch code
  actions:  write # to cancel previous workflows
  packages: write # to upload container

jobs:

  metadata:
    runs-on: ubuntu-22.04
    outputs:
      PUBLISH: ${{ steps.if-publish.outputs.PUBLISH }}
      BUILD_DATE: ${{ steps.date.outputs.BUILD_DATE }}
    steps:
      - name: Check if the triggering workflow failed
        id: if-upstream-failed
        shell: bash -x -e {0}
        run: |
          echo "UPSTREAM_FAILED=${{ github.event.workflow_run.conclusion != 'success' }}" >> $GITHUB_OUTPUT

      - name: Cancel workflow if upstream workflow did not success
        if: ${{ steps.if-upstream-failed.outputs.UPSTREAM_FAILED == 'true' }}
        uses: styfle/cancel-workflow-action@0.12.0

      - name: Determine if the resulting container should be 'published'
        id: if-publish
        shell: bash -x -e {0}
        run:
          # A container should be published if:
          # 1) the workflow is triggered by workflow_dispatch and the PUBLISH input is true, or
          # 2) the workflow is triggered by workflow_run (i.e., a nightly build)
          echo "PUBLISH=${{ github.event_name == 'workflow_run' || (github.event_name == 'workflow_dispatch' && inputs.PUBLISH) }}" >> $GITHUB_OUTPUT

      - name: Set build date
        id: date
        shell: bash -x -e {0}
        run: |
          BUILD_DATE=$(TZ='US/Los_Angeles' date '+%Y-%m-%d')
          echo "BUILD_DATE=${BUILD_DATE}" >> $GITHUB_OUTPUT

  amd64:
    needs: metadata
    uses: ./.github/workflows/_build_t5x.yaml
    with:
      ARCHITECTURE: amd64
      BUILD_DATE: ${{ needs.metadata.outputs.BUILD_DATE }}
    secrets: inherit

  arm64:
    needs: metadata
    runs-on: ubuntu-22.04
    outputs:
<<<<<<< HEAD
      DOCKER_TAG_FINAL: ''
=======
      DOCKER_TAG_MEALKIT: ''
>>>>>>> 39f27dc6
    steps:
      - name: Generate placeholder warning
        shell: bash -x -e {0}
        run: |
          echo "WARNING: arm64 build is not yet supported"

  publish-mealkit:
    needs: [metadata, amd64, arm64]
    if: needs.metadata.outputs.PUBLISH == 'true'
    uses: ./.github/workflows/_publish_container.yaml
    with:
      SOURCE_IMAGE: |
        ${{ needs.amd64.outputs.DOCKER_TAG_MEALKIT }}
        ${{ needs.arm64.outputs.DOCKER_TAG_MEALKIT }}
      TARGET_IMAGE: upstream-t5x
      TARGET_TAGS: |
        type=raw,value=mealkit,priority=500
        type=raw,value=mealkit-${{ needs.metadata.outputs.BUILD_DATE }},priority=500

  publish-final:
    needs: [metadata, amd64, arm64]
    if: needs.metadata.outputs.PUBLISH == 'true'
    uses: ./.github/workflows/_publish_container.yaml
    with:
      SOURCE_IMAGE: |
        ${{ needs.amd64.outputs.DOCKER_TAG_FINAL }}
        ${{ needs.arm64.outputs.DOCKER_TAG_FINAL }}
      TARGET_IMAGE: upstream-t5x
      TARGET_TAGS: |
        type=raw,value=latest,priority=1000
        type=raw,value=nightly-${{ needs.metadata.outputs.BUILD_DATE }},priority=900

  finalize:
    if: always()
    needs: [metadata, amd64, arm64]
    uses: ./.github/workflows/_finalize.yaml
    with:
      PUBLISH_BADGE: ${{ needs.metadata.outputs.PUBLISH == 'true' }}
    secrets: inherit<|MERGE_RESOLUTION|>--- conflicted
+++ resolved
@@ -65,11 +65,8 @@
     needs: metadata
     runs-on: ubuntu-22.04
     outputs:
-<<<<<<< HEAD
       DOCKER_TAG_FINAL: ''
-=======
       DOCKER_TAG_MEALKIT: ''
->>>>>>> 39f27dc6
     steps:
       - name: Generate placeholder warning
         shell: bash -x -e {0}
