--- conflicted
+++ resolved
@@ -191,11 +191,7 @@
           NODES=$(((TOTAL_TASKS+MAX_GPUS_PER_NODE-1)/MAX_GPUS_PER_NODE))
           GPUS_PER_NODE=$((TOTAL_TASKS/NODES))
 
-<<<<<<< HEAD
-          JOB_NAME=${{ inputs.ARTIFACT_NAME }}${GITHUB_RUN_ID}-${TEST_CASE_NAME}
-=======
           JOB_NAME=${{ inputs.ARTIFACT_NAME }}pax-${GITHUB_RUN_ID}-${TEST_CASE_NAME}
->>>>>>> fd12c842
           LOG_FILE=/nfs/cluster/${JOB_NAME}.log
           MODEL_PATH=/nfs/cluster/${JOB_NAME}
           for var in IMAGE TEST_CASE_NAME TOTAL_TASKS NODES GPUS_PER_NODE JOB_NAME LOG_FILE MODEL_PATH; do
@@ -269,11 +265,7 @@
             output/ || true
           rsync -rtz --progress \
             output/ \
-<<<<<<< HEAD
-            ${{ secrets.TENSORBOARD_UPLOAD_USER }}@${{ vars.HOSTNAME_TENSORBOARD }}:/tensorboard-logs/${{ inputs.ARTIFACT_NAME }}${GITHUB_RUN_ID}/ || true
-=======
             ${{ secrets.TENSORBOARD_UPLOAD_USER }}@${{ vars.HOSTNAME_TENSORBOARD }}:/tensorboard-logs/${{ inputs.ARTIFACT_NAME }}pax-${GITHUB_RUN_ID}/ || true
->>>>>>> fd12c842
 
       - name: Write SLURM job status to file
         shell: bash -x -e {0}
@@ -437,13 +429,8 @@
         shell: bash -x {0}
         run: |
           pip install pytest pytest-reportlog tensorboard
-<<<<<<< HEAD
-          for i in ${{ inputs.ARTIFACT_NAME }}${GITHUB_RUN_ID}-*DP*FSDP*TP*PP*; do
-            SUBDIR=$(echo $i | cut -d'-' -f2)
-=======
           for i in ${{ inputs.ARTIFACT_NAME }}pax-${GITHUB_RUN_ID}-*; do
             SUBDIR=$(echo $i | cut -d'-' -f3)
->>>>>>> fd12c842
             mv $i/$SUBDIR* .
             python3 .github/workflows/baselines/summarize_metrics.py $SUBDIR # create result json in baseline format
           done
@@ -474,11 +461,7 @@
       ENDPOINT_FILENAME: '${{ inputs.ARTIFACT_NAME }}pax-test-status.json'
       PUBLISH: false
       SCRIPT: |
-<<<<<<< HEAD
-        EXIT_STATUSES="${{ inputs.ARTIFACT_NAME }}${GITHUB_RUN_ID}-*DP*FSDP*TP*PP*/*-status.json"
-=======
         EXIT_STATUSES="${{ inputs.ARTIFACT_NAME }}pax-${GITHUB_RUN_ID}-*DP*FSDP*TP*PP*/*-status.json"
->>>>>>> fd12c842
         PASSED_TESTS=$(jq -r '. | select ((.state == "COMPLETED") and (.exitcode == "0")) | .state' $EXIT_STATUSES | wc -l)
         FAILED_TESTS=$(jq -r '. | select ((.state != "COMPLETED") or (.exitcode != "0")) | .state' $EXIT_STATUSES | wc -l)
         TOTAL_TESTS=$(ls $EXIT_STATUSES | wc -l)
@@ -535,11 +518,7 @@
 
           ## PAX MGMN training
 
-<<<<<<< HEAD
-          [view metrics](https://${{ vars.HOSTNAME_TENSORBOARD }}/#scalars&regexInput=${{ inputs.ARTIFACT_NAME }}${GITHUB_RUN_ID}&_smoothingWeight=0&tagFilter=seqs_per)
-=======
           [view metrics](https://${{ vars.HOSTNAME_TENSORBOARD }}/#scalars&regexInput=${{ inputs.ARTIFACT_NAME }}pax-${GITHUB_RUN_ID}&_smoothingWeight=0&tagFilter=seqs_per)
->>>>>>> fd12c842
 
           EOF
           ) | tee $GITHUB_STEP_SUMMARY
