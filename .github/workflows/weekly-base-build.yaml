name: Weekly base container build
run-name: Weekly base container build (${{ github.event_name == 'workflow_run' && format('nightly {0}', github.event.workflow_run.created_at) || github.event_name }})

on:
  schedule:
    - cron: '30 13 * * 5'  # 5:30 AM every Friday
  workflow_dispatch:
    inputs:
      PUBLISH:
        type: boolean
        description: Publish dated images and update the 'latest' tag?
        default: false
        required: false

<<<<<<< HEAD
env:
  DOCKER_REGISTRY: ghcr.io/nvidia
  DOCKER_IMAGE: jax-toolbox

=======
>>>>>>> 39f27dc6
permissions:
  contents: read  # to fetch code
  actions:  write # to cancel previous workflows
  packages: write # to upload container

jobs:

  metadata:
    runs-on: ubuntu-22.04
    outputs:
      BUILD_DATE: ${{ steps.date.outputs.BUILD_DATE }}
      PUBLISH: ${{ steps.if-publish.outputs.PUBLISH }}
    steps:
      - name: Set build date
        id: date
        shell: bash -x -e {0}
        run: |
          BUILD_DATE=$(TZ='US/Los_Angeles' date '+%Y-%m-%d')
          echo "BUILD_DATE=${BUILD_DATE}" >> $GITHUB_OUTPUT
      
      - name: Determine whether results will be 'published'
        id: if-publish
        shell: bash -x -e {0}
        run: |
          echo "PUBLISH=${{ github.event_name == 'schedule' || (github.event_name == 'workflow_dispatch' && inputs.PUBLISH) }}" >> $GITHUB_OUTPUT

  amd64:
    needs: metadata
    uses: ./.github/workflows/_build_base.yaml
    with:
      ARCHITECTURE: amd64
      BUILD_DATE: ${{ needs.metadata.outputs.BUILD_DATE }}
    secrets: inherit

<<<<<<< HEAD
  amd64:
    needs: metadata
    uses: ./.github/workflows/_build_base.yaml
    with:
      ARCHITECTURE: amd64
      BUILD_DATE: ${{ needs.metadata.outputs.BUILD_DATE }}
    secrets: inherit

  arm64:
    needs: metadata
    uses: ./.github/workflows/_build_base.yaml
    with:
=======
  arm64:
    needs: metadata
    uses: ./.github/workflows/_build_base.yaml
    with:
>>>>>>> 39f27dc6
      ARCHITECTURE: arm64
      BUILD_DATE: ${{ needs.metadata.outputs.BUILD_DATE }}
    secrets: inherit

  publish:
<<<<<<< HEAD
    if: github.event_name == 'schedule' || (github.event_name == 'workflow_dispatch' && inputs.PUBLISH)
    runs-on: ubuntu-latest
    needs: [metadata, amd64, arm64]
    steps:
      - name: Login to GitHub Container Registry
        uses: docker/login-action@v2
        with:
          registry: ghcr.io
          username: ${{ github.repository_owner }}
          password: ${{ secrets.GITHUB_TOKEN }}

      - name: Set docker metadata
        id: meta
        uses: docker/metadata-action@v4
        with:
          images: |
            ${{ env.DOCKER_REGISTRY }}/${{ env.DOCKER_IMAGE }}
          flavor: |
            latest=false
          tags: |
            type=raw,value=base,priority=1000
            type=raw,value=base-${{ needs.metadata.outputs.BUILD_DATE }},priority=900
          labels:
            org.opencontainers.image.created=${{ needs.metadata.outputs.BUILD_DATE }}

      - name: Combine images into a single multi-arch image
        shell: bash -x -e {0}
        run: |
          for tag in $(echo "${{ steps.meta.outputs.tags }}"); do
            docker manifest create ${tag} $(
              for IMAGE in ${{ needs.amd64.outputs.DOCKER_TAG }} ${{ needs.arm64.outputs.DOCKER_TAG }}; do
                REPO=$(echo $IMAGE | cut -d: -f1)
                DIGEST=$(
                  docker manifest inspect $IMAGE |\
                  jq -r '.manifests[] | select(.platform.os == "linux") | .digest'
                )
                echo $REPO@${DIGEST}
              done
            )
            docker manifest push ${tag}
          done

  finalize:
    if: always()
    needs: [metadata, amd64, arm64]
    uses: ./.github/workflows/_finalize.yaml
    with:
=======
    needs: [metadata, amd64, arm64]
    if: needs.metadata.outputs.PUBLISH == 'true'
    uses: ./.github/workflows/_publish_container.yaml
    with:
      SOURCE_IMAGE: |
        ${{ needs.amd64.outputs.DOCKER_TAG }}
        ${{ needs.arm64.outputs.DOCKER_TAG }}
      TARGET_IMAGE: jax-toolbox
      TARGET_TAGS: |
        type=raw,value=base,priority=1000
        type=raw,value=base-${{ needs.metadata.outputs.BUILD_DATE }},priority=900

  finalize:
    if: always()
    needs: [metadata, amd64, arm64]
    uses: ./.github/workflows/_finalize.yaml
    with:
>>>>>>> 39f27dc6
      PUBLISH_BADGE: ${{ needs.metadata.outputs.PUBLISH == 'true' }}
    secrets: inherit<|MERGE_RESOLUTION|>--- conflicted
+++ resolved
@@ -12,13 +12,6 @@
         default: false
         required: false
 
-<<<<<<< HEAD
-env:
-  DOCKER_REGISTRY: ghcr.io/nvidia
-  DOCKER_IMAGE: jax-toolbox
-
-=======
->>>>>>> 39f27dc6
 permissions:
   contents: read  # to fetch code
   actions:  write # to cancel previous workflows
@@ -53,79 +46,15 @@
       BUILD_DATE: ${{ needs.metadata.outputs.BUILD_DATE }}
     secrets: inherit
 
-<<<<<<< HEAD
-  amd64:
-    needs: metadata
-    uses: ./.github/workflows/_build_base.yaml
-    with:
-      ARCHITECTURE: amd64
-      BUILD_DATE: ${{ needs.metadata.outputs.BUILD_DATE }}
-    secrets: inherit
-
   arm64:
     needs: metadata
     uses: ./.github/workflows/_build_base.yaml
     with:
-=======
-  arm64:
-    needs: metadata
-    uses: ./.github/workflows/_build_base.yaml
-    with:
->>>>>>> 39f27dc6
       ARCHITECTURE: arm64
       BUILD_DATE: ${{ needs.metadata.outputs.BUILD_DATE }}
     secrets: inherit
 
   publish:
-<<<<<<< HEAD
-    if: github.event_name == 'schedule' || (github.event_name == 'workflow_dispatch' && inputs.PUBLISH)
-    runs-on: ubuntu-latest
-    needs: [metadata, amd64, arm64]
-    steps:
-      - name: Login to GitHub Container Registry
-        uses: docker/login-action@v2
-        with:
-          registry: ghcr.io
-          username: ${{ github.repository_owner }}
-          password: ${{ secrets.GITHUB_TOKEN }}
-
-      - name: Set docker metadata
-        id: meta
-        uses: docker/metadata-action@v4
-        with:
-          images: |
-            ${{ env.DOCKER_REGISTRY }}/${{ env.DOCKER_IMAGE }}
-          flavor: |
-            latest=false
-          tags: |
-            type=raw,value=base,priority=1000
-            type=raw,value=base-${{ needs.metadata.outputs.BUILD_DATE }},priority=900
-          labels:
-            org.opencontainers.image.created=${{ needs.metadata.outputs.BUILD_DATE }}
-
-      - name: Combine images into a single multi-arch image
-        shell: bash -x -e {0}
-        run: |
-          for tag in $(echo "${{ steps.meta.outputs.tags }}"); do
-            docker manifest create ${tag} $(
-              for IMAGE in ${{ needs.amd64.outputs.DOCKER_TAG }} ${{ needs.arm64.outputs.DOCKER_TAG }}; do
-                REPO=$(echo $IMAGE | cut -d: -f1)
-                DIGEST=$(
-                  docker manifest inspect $IMAGE |\
-                  jq -r '.manifests[] | select(.platform.os == "linux") | .digest'
-                )
-                echo $REPO@${DIGEST}
-              done
-            )
-            docker manifest push ${tag}
-          done
-
-  finalize:
-    if: always()
-    needs: [metadata, amd64, arm64]
-    uses: ./.github/workflows/_finalize.yaml
-    with:
-=======
     needs: [metadata, amd64, arm64]
     if: needs.metadata.outputs.PUBLISH == 'true'
     uses: ./.github/workflows/_publish_container.yaml
@@ -143,6 +72,5 @@
     needs: [metadata, amd64, arm64]
     uses: ./.github/workflows/_finalize.yaml
     with:
->>>>>>> 39f27dc6
       PUBLISH_BADGE: ${{ needs.metadata.outputs.PUBLISH == 'true' }}
     secrets: inherit