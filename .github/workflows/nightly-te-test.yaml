--- conflicted
+++ resolved
@@ -3,11 +3,7 @@
 
 on:
   workflow_run:
-<<<<<<< HEAD
-    workflows: [Nightly JAX build]
-=======
     workflows: [Nightly Pax build]
->>>>>>> 39f27dc6
     types: [completed]
     branches: [main]
   workflow_dispatch:
@@ -16,11 +12,7 @@
         type: string
         description: 'JAX-TE image build by NVIDIA/JAX-Toolbox'
         required: true
-<<<<<<< HEAD
-        default: 'ghcr.io/nvidia/jax:latest'
-=======
         default: 'ghcr.io/nvidia/upstream-pax:latest'
->>>>>>> 39f27dc6
       PUBLISH:
         type: boolean
         description: Update status badge?
@@ -33,11 +25,7 @@
   packages: write # to upload container
 
 env:
-<<<<<<< HEAD
-  DEFAULT_JAX_TE_IMAGE: 'ghcr.io/nvidia/jax:latest'
-=======
   DEFAULT_JAX_TE_IMAGE: 'ghcr.io/nvidia/upstream-pax:latest'
->>>>>>> 39f27dc6
 
 jobs:
 
