--- conflicted
+++ resolved
@@ -164,11 +164,8 @@
             REF_JAX=${{ inputs.REF_JAX }}
             REF_XLA=${{ inputs.REF_XLA }}
             REF_TE=${{ inputs.REF_TE }}
-<<<<<<< HEAD
-=======
             GIT_USER_NAME=${{ inputs.GIT_USER_NAME }}
             GIT_USER_EMAIL=${{ inputs.GIT_USER_EMAIL }}
->>>>>>> 39f27dc6
 
       - name: Set docker metadata - final
         id: final-metadata
