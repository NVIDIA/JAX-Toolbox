--- conflicted
+++ resolved
@@ -77,11 +77,7 @@
           flavor: |
             latest=false
           tags: |
-<<<<<<< HEAD
-            type=raw,value=${{ github.run_id }}-pax-${{  matrix.PLATFORM }}
-=======
-            type=raw,value=${{ github.run_id }}-upstream-pax
->>>>>>> 7fa347a6
+            type=raw,value=${{ github.run_id }}-upstream-pax-${{  matrix.PLATFORM }}
           labels:
             org.opencontainers.image.created=${{ inputs.BUILD_DATE }}
 
