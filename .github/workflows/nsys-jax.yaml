--- conflicted
+++ resolved
@@ -5,7 +5,6 @@
   cancel-in-progress: ${{ github.ref != 'refs/heads/main' }}
 
 on:
-<<<<<<< HEAD
   #pull_request:
   #  types:
   #    - opened
@@ -14,17 +13,7 @@
   #    - synchronize
   #  paths-ignore:
   #    - '**.md'
-=======
-  pull_request:
-    types:
-      - opened
-      - reopened
-      - ready_for_review
-      - synchronize
-    paths-ignore:
-      - '**.md'
-      - '.github/triage/**'
->>>>>>> 92243a8a
+  #    - '.github/triage/**'
   push:
     branches:
       - main
