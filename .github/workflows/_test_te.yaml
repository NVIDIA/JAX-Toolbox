--- conflicted
+++ resolved
@@ -205,7 +205,6 @@
           done
           echo "SLRUM Job $JOB finished."
           set -x
-<<<<<<< HEAD
           
           # Gather job info
           SLURM_STATE=$(sshx sacct -j $JOB --format=State --parsable2 --noheader |& head -n 1)
@@ -214,7 +213,6 @@
           echo "SLURM Job exit code is ${SLURM_EXITCODE}"
           echo "SLURM_STATE=${SLURM_STATE}" >> "$GITHUB_OUTPUT"
           echo "SLURM_EXITCODE=${SLURM_EXITCODE}" >> "$GITHUB_OUTPUT"
-=======
 
       - name: Remove orphaned SLURM job if the CI job is canceled
         if: cancelled()
@@ -223,7 +221,6 @@
           ssh ${{ secrets.CLUSTER_LOGIN_USER }}@${{ vars.HOSTNAME_SLURM_LOGIN }} \
             scancel ${{ steps.submit.outputs.SLURM_JOB_ID }}
 
->>>>>>> 903f6619
       - name: Retrieve training logs
         shell: bash -x -e {0}
         run: |
