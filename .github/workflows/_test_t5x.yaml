name: ~test T5X, multi-node

on:
  workflow_call:
    inputs:
      T5X_IMAGE:
        type: string
        description: T5X image from ghcr.io/nvidia
        default: 'ghcr.io/nvidia/upstream-t5x:latest'
        required: false
      BATCH_SIZE_PER_GPU:
        type: number
        description: Batch size per GPU
        default: 32
        required: false
      EXTRA_GIN_ARGS:
        type: string
        description: Extra gin args to pass to test-t5x.sh
        default: ""
        required: false
      BADGE_FILENAME:
          type: string
          description: 'Name of the endpoint JSON file for shields.io badge'
          required: false
          default: 'badge-t5x-mgmn-test.json'
      ARTIFACT_NAME:
        type: string
        description: 'Name of the artifact zip file'
        required: false
        default: 'artifact-t5x-mgmn-test'
    outputs:
      TEST_STATUS:
        description: 'Summary pass/fail value indicating if results from tests are acceptable'
        value: ${{ jobs.sitrep.outputs.STATUS }}

jobs:

  t5x-multi-gpu:
    strategy:
      matrix:
        N_GPU: [1, 2, 4, 8]
      fail-fast: false

    runs-on: ubuntu-22.04

    steps:
      - name: Print environment variables
        run: env

      - name: Setup SSH agent
        uses: webfactory/ssh-agent@v0.8.0
        with:
          ssh-private-key: ${{ secrets.SSH_PRIVATE_KEY }}

      - name: Setup SSH known hosts
        id: ssh-known-hosts
        run: |
          mkdir -p ~/.ssh
          cat >> ~/.ssh/known_hosts << EOF
          ${{ vars.SSH_KNOWN_HOSTS }}
          EOF
          chmod 600 ~/.ssh/known_hosts
          echo "FILE=$(realpath ~/.ssh/known_hosts)" >> $GITHUB_OUTPUT

      - name: Labels and metadata
        id: meta
        shell: bash -x -e {0}
        run: |
          IMAGE="$(echo ${{inputs.T5X_IMAGE}} | sed 's/\//#/')"
          TEST_CASE_NAME=1P${{ matrix.N_GPU }}G
          JOB_NAME=${{ inputs.ARTIFACT_NAME }}T5X-${GITHUB_RUN_ID}-${TEST_CASE_NAME}
          LOG_FILE=/nfs/cluster/${JOB_NAME}.log
          MODEL_PATH=/nfs/cluster/${JOB_NAME}
          BATCH_SIZE=$((${{ inputs.BATCH_SIZE_PER_GPU }} * ${{ matrix.N_GPU }}))
          for var in IMAGE TEST_CASE_NAME JOB_NAME LOG_FILE MODEL_PATH BATCH_SIZE; do
            echo "$var=${!var}" >> $GITHUB_OUTPUT
          done

      - name: Submit SLURM jobs over SSH
        id: submit
        shell: bash -O expand_aliases -x -e {0}
        run: |
          alias sshx='ssh -o "ServerAliveInterval 7" ${{ secrets.CLUSTER_LOGIN_USER }}@${{ vars.HOSTNAME_SLURM_LOGIN }}'
          sshx "date && hostname && sinfo"
          sshx mkdir -p ${{ steps.meta.outputs.MODEL_PATH }}
          JOB=$(sshx sbatch --parsable << EOF
          #!/bin/bash
          #SBATCH --job-name=${{ steps.meta.outputs.JOB_NAME }}
          #SBATCH --exclusive
          #SBATCH --nodes=1
          #SBATCH --tasks=1
          #SBATCH --gpus-per-node=${{ matrix.N_GPU }}
          #SBATCH --time=00:30:00
          #SBATCH --output=${{ steps.meta.outputs.LOG_FILE }}
          #SBATCH --export="ENROOT_PASSWORD=${{ secrets.GITHUB_TOKEN }}"
          time srun \
            --container-image=${{ steps.meta.outputs.IMAGE }} \
            --container-mounts=${{ steps.meta.outputs.MODEL_PATH }}:/output \
            --container-entrypoint \
            test-t5x.sh \
              --output /output/${{ steps.meta.outputs.TEST_CASE_NAME }} \
              --dtype bfloat16 \
              --batch-size ${{ steps.meta.outputs.BATCH_SIZE }} \
              --epochs 7 \
              --steps-per-epoch 100 \
              ${{ inputs.EXTRA_GIN_ARGS != '' && format('--additional-args "{0}"', inputs.EXTRA_GIN_ARGS) || '' }}
          EOF
          )

          set +x
          while sshx squeue -j $JOB | grep -q $JOB; do
            echo "SLURM Job $JOB is still running."
            sleep 15
          done
          echo "SLRUM Job $JOB finished."

          # Gather job info
          SLURM_STATE=$(sshx sacct -j $JOB --format=State --parsable2 --noheader |& head -n 1)
          SLURM_EXITCODE=$(sshx sacct -j $JOB --format=exitcode --parsable2 --noheader | sort -r -u | head -1 | cut -f 1 -d":" | sed 's/ //g')
          echo "SLURM Job state is ${SLURM_STATE}"
          echo "SLURM Job exit code is ${SLURM_EXITCODE}"
          echo "SLURM_STATE=${SLURM_STATE}" >> "$GITHUB_OUTPUT"
          echo "SLURM_EXITCODE=${SLURM_EXITCODE}" >> "$GITHUB_OUTPUT"

          set -x

      - name: Retrieve training logs and upload to TensorBoard server
        shell: bash -x -e {0}
        run: |
          mkdir output/
          rsync -rtz --progress \
            ${{ secrets.CLUSTER_LOGIN_USER }}@${{ vars.HOSTNAME_SLURM_LOGIN }}:${{ steps.meta.outputs.LOG_FILE }} \
            output/${{ steps.meta.outputs.TEST_CASE_NAME }}.log || true
          rsync -rtz --progress \
            ${{ secrets.CLUSTER_LOGIN_USER }}@${{ vars.HOSTNAME_SLURM_LOGIN }}:${{ steps.meta.outputs.MODEL_PATH }}/* \
            output/ || true
          rsync -rtz --progress \
            output/ \
            ${{ secrets.TENSORBOARD_UPLOAD_USER }}@${{ vars.HOSTNAME_TENSORBOARD }}:/tensorboard-logs/${{ inputs.ARTIFACT_NAME }}T5X-${GITHUB_RUN_ID}/ || true

      - name: Write SLURM job status to file
        shell: bash -x -e {0}
        run: |
          python << EOF
          import json
          with open("output/${{ steps.meta.outputs.TEST_CASE_NAME }}-status.json", "w") as f:
              dump = {'state': "COMPLETED", 'exitcode': "0"}
              json.dump(dump, f)
          EOF

      - name: Upload training logs as artifacts
        uses: actions/upload-artifact@v3
        with:
          name: ${{ steps.meta.outputs.JOB_NAME }}
          path: output/*

  t5x-multi-node:
    strategy:
      matrix:
        N_GPU: [1, 2, 4, 8]
        N_NODE: [1, 2]
      fail-fast: false

    runs-on: ubuntu-22.04

    steps:
      - name: Print environment variables
        run: env

      - name: Setup SSH agent
        uses: webfactory/ssh-agent@v0.8.0
        with:
          ssh-private-key: ${{ secrets.SSH_PRIVATE_KEY }}

      - name: Setup SSH known hosts
        id: ssh-known-hosts
        run: |
          mkdir -p ~/.ssh
          cat >> ~/.ssh/known_hosts << EOF
          ${{ vars.SSH_KNOWN_HOSTS }}
          EOF
          chmod 600 ~/.ssh/known_hosts
          echo "FILE=$(realpath ~/.ssh/known_hosts)" >> $GITHUB_OUTPUT

      - name: Labels and metadata
        id: meta
        shell: bash -x -e {0}
        run: |
          IMAGE="$(echo ${{inputs.T5X_IMAGE}} | sed 's/\//#/')"
          TEST_CASE_NAME=${{ matrix.N_GPU }}G${{ matrix.N_NODE }}N
          TOTAL_TASKS=$((${{ matrix.N_GPU }} * ${{ matrix.N_NODE }}))
          JOB_NAME=${{ inputs.ARTIFACT_NAME }}T5X-${GITHUB_RUN_ID}-${TEST_CASE_NAME}
          LOG_FILE=/nfs/cluster/${JOB_NAME}.log
          MODEL_PATH=/nfs/cluster/${JOB_NAME}
          BATCH_SIZE=$((${{ inputs.BATCH_SIZE_PER_GPU }} * ${{ matrix.N_GPU }} * ${{ matrix.N_NODE }}))
          for var in IMAGE TEST_CASE_NAME TOTAL_TASKS JOB_NAME LOG_FILE MODEL_PATH BATCH_SIZE; do
            echo "$var=${!var}" >> $GITHUB_OUTPUT
          done

      - name: Submit SLURM jobs over SSH
        id: submit
        shell: bash -O expand_aliases -x -e {0}
        run: |
          alias sshx='ssh -o "ServerAliveInterval 7" ${{ secrets.CLUSTER_LOGIN_USER }}@${{ vars.HOSTNAME_SLURM_LOGIN }}'
          sshx "date && hostname && sinfo"
          sshx mkdir -p ${{ steps.meta.outputs.MODEL_PATH }}
          JOB=$(sshx sbatch --parsable << EOF
          #!/bin/bash
          #SBATCH --job-name=${{ steps.meta.outputs.JOB_NAME }}
          #SBATCH --exclusive
          #SBATCH --nodes=${{ matrix.N_NODE }}
          #SBATCH --gpus-per-node=${{ matrix.N_GPU }}
          #SBATCH --tasks=${{ steps.meta.outputs.TOTAL_TASKS }}
          #SBATCH --tasks-per-node=${{ matrix.N_GPU }}
          #SBATCH --time=00:30:00
          #SBATCH --output=${{ steps.meta.outputs.LOG_FILE }}
          #SBATCH --export="ENROOT_PASSWORD=${{ secrets.GITHUB_TOKEN }}"
          time srun \
            --container-image=${{ steps.meta.outputs.IMAGE }} \
            --container-mounts=${{ steps.meta.outputs.MODEL_PATH }}:/output \
            --container-entrypoint \
            test-t5x.sh \
              --output /output/${{ steps.meta.outputs.TEST_CASE_NAME }} \
              --dtype bfloat16 \
              --batch-size ${{ steps.meta.outputs.BATCH_SIZE }} \
              --epochs 7 \
              --steps-per-epoch 100 \
              --multiprocess \
              ${{ inputs.EXTRA_GIN_ARGS != '' && format('--additional-args "{0}"', inputs.EXTRA_GIN_ARGS) || '' }}
          EOF
          )

          set +x
          while sshx squeue -j $JOB | grep -q $JOB; do
            echo "SLURM Job $JOB is still running."
            sleep 15
          done
          echo "SLRUM Job $JOB finished."

          # Gather job info
          SLURM_STATE=$(sshx sacct -j $JOB --format=State --parsable2 --noheader |& head -n 1)
          SLURM_EXITCODE=$(sshx sacct -j $JOB --format=exitcode --parsable2 --noheader | sort -r -u | head -1 | cut -f 1 -d":" | sed 's/ //g')
          echo "SLURM Job state is ${SLURM_STATE}"
          echo "SLURM Job exit code is ${SLURM_EXITCODE}"
          echo "SLURM_STATE=${SLURM_STATE}" >> "$GITHUB_OUTPUT"
          echo "SLURM_EXITCODE=${SLURM_EXITCODE}" >> "$GITHUB_OUTPUT"

          set -x

      - name: Retrieve training logs and upload to TensorBoard server
        shell: bash -x -e {0}
        run: |

          mkdir output/
          rsync -rtz --progress \
            ${{ secrets.CLUSTER_LOGIN_USER }}@${{ vars.HOSTNAME_SLURM_LOGIN }}:${{ steps.meta.outputs.LOG_FILE }} \
            output/${{ steps.meta.outputs.TEST_CASE_NAME }}.log || true
          rsync -rtz --progress \
            ${{ secrets.CLUSTER_LOGIN_USER }}@${{ vars.HOSTNAME_SLURM_LOGIN }}:${{ steps.meta.outputs.MODEL_PATH }}/* \
            output/ || true
          rsync -rtz --progress \
            output/ \
            ${{ secrets.TENSORBOARD_UPLOAD_USER }}@${{ vars.HOSTNAME_TENSORBOARD }}:/tensorboard-logs/${{ inputs.ARTIFACT_NAME }}T5X-${GITHUB_RUN_ID}/ || true

      - name: Write SLURM job status to file
        shell: bash -x -e {0}
        run: |
          python << EOF
          import json
          with open("output/${{ steps.meta.outputs.TEST_CASE_NAME }}-status.json", "w") as f:
              dump = {'state': "FAILED", 'exitcode': "1"}
              json.dump(dump, f)
          EOF

      - name: Upload training logs as artifacts
        uses: actions/upload-artifact@v3
        with:
          name: ${{ steps.meta.outputs.JOB_NAME }}
          path: output/*

  metrics:
    needs: [t5x-multi-node, t5x-multi-gpu]
    runs-on: ubuntu-22.04

    steps:
      - name: Check out the repository under ${GITHUB_WORKSPACE}
        uses: actions/checkout@v3

      - name: Download artifacts
        uses: actions/download-artifact@v3

      - name: Run pytest
        shell: bash -x {0}
        run: |
          pip install pytest pytest-reportlog tensorboard
          for i in ${{ inputs.ARTIFACT_NAME }}T5X-${GITHUB_RUN_ID}-*; do
            SUBDIR=$(echo $i | cut -d'-' -f3)
            mv $i/$SUBDIR* .
            python3 .github/workflows/baselines/summarize_metrics.py $SUBDIR --perf_summary_name "timing/steps_per_second" # create result json in baseline format
          done

          RESULTS_DIR=$PWD pytest --report-log=report.jsonl .github/workflows/baselines/test_t5x_mgmn_metrics.py || true

      - name: Upload metrics test json logs
        uses: actions/upload-artifact@v3
        with:
          name: metrics-test-log
          path: |
            report.jsonl
            *_metrics.json


  sitrep:
    needs: [t5x-multi-node, t5x-multi-gpu, metrics]
    if: success() || failure()
    uses: ./.github/workflows/_sitrep_mgmn.yaml
    with:
<<<<<<< HEAD
      BADGE_FILENAME: ${{ inputs.BADGE_FILENAME }}
      ARTIFACT_NAME: ${{ inputs.ARTIFACT_NAME }}
      FW_NAME: T5X
=======
      ENDPOINT_FILENAME: '${{ inputs.ARTIFACT_NAME }}t5x-test-completion-status.json'
      PUBLISH: false
      SCRIPT: |
        EXIT_STATUSES="${{ inputs.ARTIFACT_NAME }}T5X-${GITHUB_RUN_ID}-*/*-status.json"
        PASSED_TESTS=$(jq -r '. | select ((.state == "COMPLETED") and (.exitcode == "0")) | .state' $EXIT_STATUSES | wc -l)
        FAILED_TESTS=$(jq -r '. | select ((.state != "COMPLETED") or (.exitcode != "0")) | .state' $EXIT_STATUSES | wc -l)
        TOTAL_TESTS=$(ls $EXIT_STATUSES | wc -l)

        cat <<EOF >>$GITHUB_STEP_SUMMARY
        ## T5x MGMN+SPMD Test Status
        | Test Case | State | Exit Code |
        | --- | --- | --- |
        EOF
        for i in $EXIT_STATUSES; do
          # Files are named T5X-<GHID>-<NAME>/<NAME>-status.json
          echo "| $(echo $i | cut -d/ -f1 | cut -d- -f3) | $(jq -r .state $i) | $(jq -r .exitcode $i)"
        done | tee -a $GITHUB_STEP_SUMMARY

        echo "Test statuses:"
        jq -rc 'input_filename,.' $EXIT_STATUSES

        METRICS_LOG=metrics-test-log/report.jsonl
        all_outcomes() {
          cat $METRICS_LOG | jq -r '. | select((.["$report_type"] == "TestReport") and (.when == "call")) | .outcome'
        }
        cnt_type() {
          cat $METRICS_LOG | jq '. | select((.["$report_type"] == "TestReport") and (.when == "call") and (.outcome | contains("'${1}'"))) | .outcome' | wc -l
        }
        PYTEST_FAILED_TESTS=$(cnt_type failed)
        PYTEST_PASSED_TESTS=$(cnt_type passed)
        PYTEST_TOTAL_TESTS=$(all_outcomes | wc -l)

        if ([[ $FAILED_TESTS -eq 0 ]] && [[ $TOTAL_TESTS -gt 0 ]] && \
            [[ $PYTEST_FAILED_TESTS -eq 0 ]] && [[ $PYTEST_TOTAL_TESTS -gt 0 ]]); then
          STATUS=success
          BADGE_COLOR=brightgreen
        elif [[ $PASSED_TESTS -eq 0 ]] || [[ $PYTEST_PASSED_TESTS -eq 0 ]]; then
          STATUS=failure
          BADGE_COLOR=red
        else
          STATUS=failure
          BADGE_COLOR=yellow
        fi
        echo "STATUS='${STATUS}'" >> ${GITHUB_OUTPUT}
        echo "LABEL='Completion'" >> $GITHUB_OUTPUT
        echo "MESSAGE='${PASSED_TESTS}/${TOTAL_TESTS} ran ${PYTEST_PASSED_TESTS}/${PYTEST_TOTAL_TESTS} pass loss+perf'" >> $GITHUB_OUTPUT
        echo "COLOR='${BADGE_COLOR}'" >> $GITHUB_OUTPUT
>>>>>>> fd12c842

  summary:
    runs-on: ubuntu-22.04

    steps:
      - name: Generate TensorBoard query URL
        run: |
          (
          cat << EOF

          ## T5X MGMN training

          [view metrics](https://${{ vars.HOSTNAME_TENSORBOARD }}/#scalars&regexInput=${{ inputs.ARTIFACT_NAME }}T5X-${GITHUB_RUN_ID}&_smoothingWeight=0&tagFilter=seqs_per)

          EOF
          ) | tee $GITHUB_STEP_SUMMARY

  outcome:
    needs: sitrep
    runs-on: ubuntu-22.04
    if: ( always() )
    steps:
      - name: Sets workflow status based on test outputs
        run: |
          if [[ ${{ needs.sitrep.outputs.STATUS }} != 'success' ]]; then
            exit 1
          fi<|MERGE_RESOLUTION|>--- conflicted
+++ resolved
@@ -315,59 +315,9 @@
     if: success() || failure()
     uses: ./.github/workflows/_sitrep_mgmn.yaml
     with:
-<<<<<<< HEAD
       BADGE_FILENAME: ${{ inputs.BADGE_FILENAME }}
       ARTIFACT_NAME: ${{ inputs.ARTIFACT_NAME }}
       FW_NAME: T5X
-=======
-      ENDPOINT_FILENAME: '${{ inputs.ARTIFACT_NAME }}t5x-test-completion-status.json'
-      PUBLISH: false
-      SCRIPT: |
-        EXIT_STATUSES="${{ inputs.ARTIFACT_NAME }}T5X-${GITHUB_RUN_ID}-*/*-status.json"
-        PASSED_TESTS=$(jq -r '. | select ((.state == "COMPLETED") and (.exitcode == "0")) | .state' $EXIT_STATUSES | wc -l)
-        FAILED_TESTS=$(jq -r '. | select ((.state != "COMPLETED") or (.exitcode != "0")) | .state' $EXIT_STATUSES | wc -l)
-        TOTAL_TESTS=$(ls $EXIT_STATUSES | wc -l)
-
-        cat <<EOF >>$GITHUB_STEP_SUMMARY
-        ## T5x MGMN+SPMD Test Status
-        | Test Case | State | Exit Code |
-        | --- | --- | --- |
-        EOF
-        for i in $EXIT_STATUSES; do
-          # Files are named T5X-<GHID>-<NAME>/<NAME>-status.json
-          echo "| $(echo $i | cut -d/ -f1 | cut -d- -f3) | $(jq -r .state $i) | $(jq -r .exitcode $i)"
-        done | tee -a $GITHUB_STEP_SUMMARY
-
-        echo "Test statuses:"
-        jq -rc 'input_filename,.' $EXIT_STATUSES
-
-        METRICS_LOG=metrics-test-log/report.jsonl
-        all_outcomes() {
-          cat $METRICS_LOG | jq -r '. | select((.["$report_type"] == "TestReport") and (.when == "call")) | .outcome'
-        }
-        cnt_type() {
-          cat $METRICS_LOG | jq '. | select((.["$report_type"] == "TestReport") and (.when == "call") and (.outcome | contains("'${1}'"))) | .outcome' | wc -l
-        }
-        PYTEST_FAILED_TESTS=$(cnt_type failed)
-        PYTEST_PASSED_TESTS=$(cnt_type passed)
-        PYTEST_TOTAL_TESTS=$(all_outcomes | wc -l)
-
-        if ([[ $FAILED_TESTS -eq 0 ]] && [[ $TOTAL_TESTS -gt 0 ]] && \
-            [[ $PYTEST_FAILED_TESTS -eq 0 ]] && [[ $PYTEST_TOTAL_TESTS -gt 0 ]]); then
-          STATUS=success
-          BADGE_COLOR=brightgreen
-        elif [[ $PASSED_TESTS -eq 0 ]] || [[ $PYTEST_PASSED_TESTS -eq 0 ]]; then
-          STATUS=failure
-          BADGE_COLOR=red
-        else
-          STATUS=failure
-          BADGE_COLOR=yellow
-        fi
-        echo "STATUS='${STATUS}'" >> ${GITHUB_OUTPUT}
-        echo "LABEL='Completion'" >> $GITHUB_OUTPUT
-        echo "MESSAGE='${PASSED_TESTS}/${TOTAL_TESTS} ran ${PYTEST_PASSED_TESTS}/${PYTEST_TOTAL_TESTS} pass loss+perf'" >> $GITHUB_OUTPUT
-        echo "COLOR='${BADGE_COLOR}'" >> $GITHUB_OUTPUT
->>>>>>> fd12c842
 
   summary:
     runs-on: ubuntu-22.04
