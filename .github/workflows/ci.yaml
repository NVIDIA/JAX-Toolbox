--- conflicted
+++ resolved
@@ -3,7 +3,6 @@
 on:
   schedule:
     - cron: '30 9 * * *'  # Pacific Time 01:30 AM in UTC
-<<<<<<< HEAD
   #pull_request:
   #  types:
   #    - opened
@@ -12,17 +11,7 @@
   #    - synchronize
   #  paths-ignore:
   #    - '**.md'
-=======
-  pull_request:
-    types:
-      - opened
-      - reopened
-      - ready_for_review
-      - synchronize
-    paths-ignore:
-      - '**.md'
-      - '.github/triage/**'
->>>>>>> 92243a8a
+  #    - '.github/triage/**'
   workflow_dispatch:
     inputs:
       PUBLISH:
