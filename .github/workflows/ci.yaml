--- conflicted
+++ resolved
@@ -28,14 +28,11 @@
         description: "(used if BUMP_MANIFEST=true) If true: attempt to PR/merge manifest branch"
         default: false
         required: false
-<<<<<<< HEAD
-      JAX_NCCL_VERSION:
+      JAX_LIBNCCL_PACKAGE:
         type: string
-        description: NCCL version to be installed (for example, 2.20.3-1)
+        description: NCCL version to be installed (for example, 2.20.3-1+cuda12.4)
         default: ''
         required: false
-
-=======
       SOURCE_OVERRIDES:
         type: string
         description: |
@@ -43,7 +40,6 @@
           PACKAGE∊{JAX,XLA,Flax,transformer-engine,T5X,paxml,praxis,maxtext,levanter,haliax,grok,mujuco,mujuco-mpc} (case-insensitive)
         default: ''
         required: false
->>>>>>> 38f1c078
 
 concurrency:
   group: ${{ github.workflow }}-${{ github.head_ref || github.run_id }}
@@ -187,11 +183,8 @@
       ARCHITECTURE: amd64
       BUILD_DATE: ${{ needs.metadata.outputs.BUILD_DATE }}
       MANIFEST_ARTIFACT_NAME: ${{ needs.metadata.outputs.MANIFEST_ARTIFACT_NAME }}
-<<<<<<< HEAD
-      JAX_NCCL_VERSION: ${{ inputs.JAX_NCCL_VERSION }}
-=======
       SOURCE_URLREFS: ${{ needs.bump-manifest.outputs.SOURCE_URLREFS }}
->>>>>>> 38f1c078
+      JAX_LIBNCCL_PACKAGE: ${{ inputs.JAX_LIBNCCL_PACKAGE }}
     secrets: inherit
 
   arm64:
@@ -201,11 +194,8 @@
       ARCHITECTURE: arm64
       BUILD_DATE: ${{ needs.metadata.outputs.BUILD_DATE }}
       MANIFEST_ARTIFACT_NAME: ${{ needs.metadata.outputs.MANIFEST_ARTIFACT_NAME }}
-<<<<<<< HEAD
-      JAX_NCCL_VERSION: ${{ inputs.JAX_NCCL_VERSION }}
-=======
       SOURCE_URLREFS: ${{ needs.bump-manifest.outputs.SOURCE_URLREFS }}
->>>>>>> 38f1c078
+      JAX_LIBNCCL_PACKAGE: ${{ inputs.JAX_LIBNCCL_PACKAGE }}
     secrets: inherit
 
   # Only merge if everything succeeds
