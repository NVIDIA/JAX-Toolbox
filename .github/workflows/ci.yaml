name: CI

on:
  workflow_dispatch:
  push:

concurrency:
  group: ${{ github.workflow }}-${{ github.head_ref || github.run_id }}
  cancel-in-progress: ${{ github.event_name == 'push' }}

permissions:
  contents: write       # to fetch code and push branch
  actions:  write       # to cancel previous workflows
  packages: write       # to upload container

jobs:

  metadata:
    runs-on: ubuntu-22.04
    outputs:
      BUILD_DATE: ${{ steps.date.outputs.BUILD_DATE }}
    steps:
      - name: Set build date
        id: date
        shell: bash -x -e {0}
        run: |
          BUILD_DATE=$(TZ='US/Los_Angeles' date '+%Y-%m-%d')
          echo "BUILD_DATE=${BUILD_DATE}" >> $GITHUB_OUTPUT

  amd64:
    needs: [metadata]
    uses: ./.github/workflows/_ci.yaml
    with:
      ARCHITECTURE: amd64
      BUILD_DATE: ${{ needs.metadata.outputs.BUILD_DATE }}
    secrets: inherit

  arm64:
    needs: [metadata]
    uses: ./.github/workflows/_ci.yaml
    with:
      ARCHITECTURE: arm64
      BUILD_DATE: ${{ needs.metadata.outputs.BUILD_DATE }}
    secrets: inherit

<<<<<<< HEAD
  # Only merge if everything succeeds
  merge-new-manifest:
    runs-on: ubuntu-22.04
    if: ${{ !cancelled() && needs.metadata.outputs.MERGE_BUMPED_MANIFEST == 'true' && needs.metadata.outputs.MANIFEST_BRANCH != github.sha }}
    needs:
      - metadata
      - amd64
      - arm64
    steps:
      - name: "Tests Succeeded: ${{ !contains(needs.*.result, 'failure') && !contains(needs.*.result, 'cancelled') }}"
        id: test_result
        run:
          echo "SUCCEEDED=${{ !contains(needs.*.result, 'failure') && !contains(needs.*.result, 'cancelled') }}" | tee -a $GITHUB_OUTPUT

      - name: Check out the repository under ${GITHUB_WORKSPACE}
        uses: actions/checkout@v4
      
      - name: Delete checked-out manifest and patches
        run: |
          rm .github/container/manifest.yaml
          rm -rf .github/container/patches

      - name: Replace checked-out manifest file/patches with bumped one
        uses: actions/download-artifact@v4
        with:
          name: ${{ needs.metadata.outputs.MANIFEST_ARTIFACT_NAME }}
          path: .github/container/

      - name: "Create local manifest branch: ${{ needs.metadata.outputs.MANIFEST_BRANCH }}"
        id: local_branch
        shell: bash -x -e {0}
        run: |
          git config user.name "JAX-Toolbox CI"
          git config user.email "jax@nvidia.com"
          git switch -c ${{ needs.metadata.outputs.MANIFEST_BRANCH }}
          git status
          git add .github/container/patches/
          git status
          # In the unusual situation where the manifest is the same even after bumping,
          # we will produce an empty commit with --allow-empty, which allows a PR to be
          # made and merged even with no changeset.
          git commit --allow-empty -a -m "Nightly Manifest Bump (${{ needs.metadata.outputs.BUILD_DATE }}) from: https://github.com/NVIDIA/JAX-Toolbox/actions/runs/${{ github.run_id }}"

      - name: Try to merge manifest branch
        id: merge_local
        if: steps.test_result.outputs.SUCCEEDED == 'true'
        # Merge can fail
        continue-on-error: true
        shell: bash -x -e {0}
        run: |
          git switch ${{ github.ref_name }}
          # Pull this ref in case it was updated
          git pull --rebase
          git merge --ff-only ${{ needs.metadata.outputs.MANIFEST_BRANCH }}
          # Push the new change
          git push origin ${{ github.ref_name }}
      
      # We will create a Draft PR & remote branch if:
      #  1. The tests failed
      #  2. The merge failed
      - name: Create remote manifest branch
        id: create_remote_branch
        if: steps.test_result.outputs.SUCCEEDED == 'false' || steps.merge_local.outcome != 'success'
        shell: bash -x -e {0}
        run: |
          # Always abort in case in-progress merge
          git merge --abort || true
          git switch ${{ needs.metadata.outputs.MANIFEST_BRANCH }}
          # Since the merge failed, create a remote and follow up with a PR
          git push --set-upstream origin ${{ needs.metadata.outputs.MANIFEST_BRANCH }}

      - name: Creating Draft PR for MANIFEST_BRANCH=${{ needs.metadata.outputs.MANIFEST_BRANCH }}
        id: create_pr
        if: steps.test_result.outputs.SUCCEEDED == 'false' || steps.merge_local.outcome != 'success'
        uses: octokit/request-action@v2.x
        with:
          route: POST /repos/{owner_and_repo}/pulls
          owner_and_repo: ${{ github.repository }}
          head: ${{ needs.metadata.outputs.MANIFEST_BRANCH }}
          # Always try to merge back into the branch that triggered this workflow
          base: ${{ github.ref }}
          body: |
            https://github.com/NVIDIA/JAX-Toolbox/actions/runs/${{ github.run_id }}
          title: Nightly Manifest Bump (${{ needs.metadata.outputs.BUILD_DATE }})
          draft: true
        env:
          GITHUB_TOKEN: ${{ secrets.GITHUB_TOKEN }}
      
      - name: "Log created PR: #${{ fromJson(steps.create_pr.outputs.data).number }}"
        if: steps.create_pr.outcome == 'success'
        run: |
          echo "https://github.com/NVIDIA/JAX-Toolbox/pull/${{ fromJson(steps.create_pr.outputs.data).number }}" | tee -a $GITHUB_STEP_SUMMARY
      
      # Guard delete in simple check to protect other branches
      - name: Check that the branch matches znightly- prefix
        run: |
          if [[ "${{ needs.metadata.outputs.MANIFEST_BRANCH }}" != znightly-* ]]; then
            echo Tried to delete MANIFEST_BRANCH=${{ needs.metadata.outputs.MANIFEST_BRANCH }}, but did not start with "znightly-"
            exit 1
          fi

      # If merging fails b/c upstream conflict, branch is deleted to avoid clutter since changeset is preserved in PR
      - name: Deleting remote MANIFEST_BRANCH=${{ needs.metadata.outputs.MANIFEST_BRANCH }}
        # Delete can fail if branch was already deleted or not created, e.g., if the PR successfully merges, then branch is also already deleted.
        continue-on-error: true
        uses: octokit/request-action@v2.x
        with:
          route: DELETE /repos/{owner_and_repo}/git/refs/heads/${{ needs.metadata.outputs.MANIFEST_BRANCH }}
          owner_and_repo: ${{ github.repository }}
        env:
          GITHUB_TOKEN: ${{ secrets.GITHUB_TOKEN }}

  make-publish-configs:
    runs-on: ubuntu-22.04
    if:  ${{ !cancelled() }}
    env:
      MEALKIT_IMAGE_REPO: ${{ needs.metadata.outputs.PUBLISH == 'true' && 'jax-mealkit' || 'mock-jax-mealkit' }}
      FINAL_IMAGE_REPO: ${{ needs.metadata.outputs.PUBLISH == 'true' && 'jax' || 'mock-jax' }}
    needs:
      - metadata
      - amd64
      - arm64
    outputs:
      PUBLISH_CONFIGS: ${{ steps.generate-configs.outputs.PUBLISH_CONFIGS }}
    steps:
      - id: generate-configs
        shell: bash -eu -o pipefail {0}
        run: |
          declare -a FLAVORS=(
            base
            jax
            triton
            equinox
            maxtext
            levanter
            upstream-t5x
            upstream-pax
            t5x
            pax
            grok
          )
          declare -a STAGES=(
            mealkit
            final
          )

          ## create JSON specs for a 1D matrix of container publication jobs

          ALL_TAGS=$(
            echo '${{ needs.amd64.outputs.DOCKER_TAGS }}' \
                 '${{ needs.arm64.outputs.DOCKER_TAGS }}' |\
            jq -s 'add'
          )
          PUBLISH_CONFIGS='[]'

          for stage in "${STAGES[@]}"; do
            for flavor in "${FLAVORS[@]}";do

              # collect images for different platforms, e.g. amd64 and arm64
              matching_tags=$(
                echo "$ALL_TAGS" |\
                jq -c ".[] | select(.stage == \"${stage}\" and .flavor == \"${flavor}\" and .tag != \"\")"
              )

              # source_image is a list of all platform-specific tags
              source_image=$(echo "${matching_tags}" | jq -c "[.tag]" | jq -s 'add')
              # if the build job failed without producing any images, skip this flavor
              n_source_images=$(echo "$source_image" | jq 'length')
              if [[ $n_source_images -gt 0 ]]; then
                echo "PUBLISH image $flavor with $n_source_images $stage containers"

                # tag priority is the highest priority of all platform-specific tags
                priority=$(echo "${matching_tags}" | jq -r ".priority" | jq -s 'max')

                # put all final images in the `ghcr.io/nvidia/jax` namespace
                # and mealkit images in `ghcr.io/nvidia/jax-toolbox-mealkit` namespace
                case ${stage} in
                  mealkit)
                    target_image=${MEALKIT_IMAGE_REPO}
                    ;;
                  final)
                    target_image=${FINAL_IMAGE_REPO}
                    ;;
                esac

                PUBLISH_CONFIGS=$(
                  echo ${PUBLISH_CONFIGS} | jq -c ". + [{
                    \"flavor\": \"${flavor}\",
                    \"target_image\": \"${target_image}\",
                    \"priority\": \"${priority}\",
                    \"source_image\": ${source_image},
                    \"stage\": \"${stage}\"
                  }]"
                )
              else
                echo "SKIPPED image $flavor with 0 $stage containers"
              fi
            done
          done

          PUBLISH_CONFIGS=$(echo "$PUBLISH_CONFIGS" | jq -c '{"config": .}')
          echo ${PUBLISH_CONFIGS} | jq
          echo "PUBLISH_CONFIGS=${PUBLISH_CONFIGS}" >> $GITHUB_OUTPUT

  publish-containers:
    needs:
      - metadata
      - make-publish-configs
    if:  ${{ !cancelled() && needs.make-publish-configs.outputs.PUBLISH_CONFIGS.config != '{"config":[]}' }}
    strategy:
      fail-fast: false
      matrix: ${{ fromJson(needs.make-publish-configs.outputs.PUBLISH_CONFIGS) }}
    uses: ./.github/workflows/_publish_container.yaml
    with:
      ARTIFACT_NAME: ${{ matrix.config.stage }}-${{ matrix.config.flavor }}
      ARTIFACT_TAG: ${{ matrix.config.flavor }}-${{ needs.metadata.outputs.BUILD_DATE }}
      SOURCE_IMAGE: ${{ join(matrix.config.source_image, ' ') }}
      TARGET_IMAGE: ${{ matrix.config.target_image }}
      TARGET_TAGS: |
        type=raw,value=${{ matrix.config.flavor }},priority=${{ matrix.config.priority }}
        type=raw,value=${{ matrix.config.flavor }}-${{ needs.metadata.outputs.BUILD_DATE }},priority=${{ matrix.config.priority }}

=======
>>>>>>> 8de8ec84
  finalize:
    needs: [metadata, amd64, arm64, publish-containers]
    if: "!cancelled()"
    uses: ./.github/workflows/_finalize.yaml
    with:
      BUILD_DATE: ${{ needs.metadata.outputs.BUILD_DATE }}
      PUBLISH_BADGE: false
    secrets: inherit<|MERGE_RESOLUTION|>--- conflicted
+++ resolved
@@ -43,233 +43,8 @@
       BUILD_DATE: ${{ needs.metadata.outputs.BUILD_DATE }}
     secrets: inherit
 
-<<<<<<< HEAD
-  # Only merge if everything succeeds
-  merge-new-manifest:
-    runs-on: ubuntu-22.04
-    if: ${{ !cancelled() && needs.metadata.outputs.MERGE_BUMPED_MANIFEST == 'true' && needs.metadata.outputs.MANIFEST_BRANCH != github.sha }}
-    needs:
-      - metadata
-      - amd64
-      - arm64
-    steps:
-      - name: "Tests Succeeded: ${{ !contains(needs.*.result, 'failure') && !contains(needs.*.result, 'cancelled') }}"
-        id: test_result
-        run:
-          echo "SUCCEEDED=${{ !contains(needs.*.result, 'failure') && !contains(needs.*.result, 'cancelled') }}" | tee -a $GITHUB_OUTPUT
-
-      - name: Check out the repository under ${GITHUB_WORKSPACE}
-        uses: actions/checkout@v4
-      
-      - name: Delete checked-out manifest and patches
-        run: |
-          rm .github/container/manifest.yaml
-          rm -rf .github/container/patches
-
-      - name: Replace checked-out manifest file/patches with bumped one
-        uses: actions/download-artifact@v4
-        with:
-          name: ${{ needs.metadata.outputs.MANIFEST_ARTIFACT_NAME }}
-          path: .github/container/
-
-      - name: "Create local manifest branch: ${{ needs.metadata.outputs.MANIFEST_BRANCH }}"
-        id: local_branch
-        shell: bash -x -e {0}
-        run: |
-          git config user.name "JAX-Toolbox CI"
-          git config user.email "jax@nvidia.com"
-          git switch -c ${{ needs.metadata.outputs.MANIFEST_BRANCH }}
-          git status
-          git add .github/container/patches/
-          git status
-          # In the unusual situation where the manifest is the same even after bumping,
-          # we will produce an empty commit with --allow-empty, which allows a PR to be
-          # made and merged even with no changeset.
-          git commit --allow-empty -a -m "Nightly Manifest Bump (${{ needs.metadata.outputs.BUILD_DATE }}) from: https://github.com/NVIDIA/JAX-Toolbox/actions/runs/${{ github.run_id }}"
-
-      - name: Try to merge manifest branch
-        id: merge_local
-        if: steps.test_result.outputs.SUCCEEDED == 'true'
-        # Merge can fail
-        continue-on-error: true
-        shell: bash -x -e {0}
-        run: |
-          git switch ${{ github.ref_name }}
-          # Pull this ref in case it was updated
-          git pull --rebase
-          git merge --ff-only ${{ needs.metadata.outputs.MANIFEST_BRANCH }}
-          # Push the new change
-          git push origin ${{ github.ref_name }}
-      
-      # We will create a Draft PR & remote branch if:
-      #  1. The tests failed
-      #  2. The merge failed
-      - name: Create remote manifest branch
-        id: create_remote_branch
-        if: steps.test_result.outputs.SUCCEEDED == 'false' || steps.merge_local.outcome != 'success'
-        shell: bash -x -e {0}
-        run: |
-          # Always abort in case in-progress merge
-          git merge --abort || true
-          git switch ${{ needs.metadata.outputs.MANIFEST_BRANCH }}
-          # Since the merge failed, create a remote and follow up with a PR
-          git push --set-upstream origin ${{ needs.metadata.outputs.MANIFEST_BRANCH }}
-
-      - name: Creating Draft PR for MANIFEST_BRANCH=${{ needs.metadata.outputs.MANIFEST_BRANCH }}
-        id: create_pr
-        if: steps.test_result.outputs.SUCCEEDED == 'false' || steps.merge_local.outcome != 'success'
-        uses: octokit/request-action@v2.x
-        with:
-          route: POST /repos/{owner_and_repo}/pulls
-          owner_and_repo: ${{ github.repository }}
-          head: ${{ needs.metadata.outputs.MANIFEST_BRANCH }}
-          # Always try to merge back into the branch that triggered this workflow
-          base: ${{ github.ref }}
-          body: |
-            https://github.com/NVIDIA/JAX-Toolbox/actions/runs/${{ github.run_id }}
-          title: Nightly Manifest Bump (${{ needs.metadata.outputs.BUILD_DATE }})
-          draft: true
-        env:
-          GITHUB_TOKEN: ${{ secrets.GITHUB_TOKEN }}
-      
-      - name: "Log created PR: #${{ fromJson(steps.create_pr.outputs.data).number }}"
-        if: steps.create_pr.outcome == 'success'
-        run: |
-          echo "https://github.com/NVIDIA/JAX-Toolbox/pull/${{ fromJson(steps.create_pr.outputs.data).number }}" | tee -a $GITHUB_STEP_SUMMARY
-      
-      # Guard delete in simple check to protect other branches
-      - name: Check that the branch matches znightly- prefix
-        run: |
-          if [[ "${{ needs.metadata.outputs.MANIFEST_BRANCH }}" != znightly-* ]]; then
-            echo Tried to delete MANIFEST_BRANCH=${{ needs.metadata.outputs.MANIFEST_BRANCH }}, but did not start with "znightly-"
-            exit 1
-          fi
-
-      # If merging fails b/c upstream conflict, branch is deleted to avoid clutter since changeset is preserved in PR
-      - name: Deleting remote MANIFEST_BRANCH=${{ needs.metadata.outputs.MANIFEST_BRANCH }}
-        # Delete can fail if branch was already deleted or not created, e.g., if the PR successfully merges, then branch is also already deleted.
-        continue-on-error: true
-        uses: octokit/request-action@v2.x
-        with:
-          route: DELETE /repos/{owner_and_repo}/git/refs/heads/${{ needs.metadata.outputs.MANIFEST_BRANCH }}
-          owner_and_repo: ${{ github.repository }}
-        env:
-          GITHUB_TOKEN: ${{ secrets.GITHUB_TOKEN }}
-
-  make-publish-configs:
-    runs-on: ubuntu-22.04
-    if:  ${{ !cancelled() }}
-    env:
-      MEALKIT_IMAGE_REPO: ${{ needs.metadata.outputs.PUBLISH == 'true' && 'jax-mealkit' || 'mock-jax-mealkit' }}
-      FINAL_IMAGE_REPO: ${{ needs.metadata.outputs.PUBLISH == 'true' && 'jax' || 'mock-jax' }}
-    needs:
-      - metadata
-      - amd64
-      - arm64
-    outputs:
-      PUBLISH_CONFIGS: ${{ steps.generate-configs.outputs.PUBLISH_CONFIGS }}
-    steps:
-      - id: generate-configs
-        shell: bash -eu -o pipefail {0}
-        run: |
-          declare -a FLAVORS=(
-            base
-            jax
-            triton
-            equinox
-            maxtext
-            levanter
-            upstream-t5x
-            upstream-pax
-            t5x
-            pax
-            grok
-          )
-          declare -a STAGES=(
-            mealkit
-            final
-          )
-
-          ## create JSON specs for a 1D matrix of container publication jobs
-
-          ALL_TAGS=$(
-            echo '${{ needs.amd64.outputs.DOCKER_TAGS }}' \
-                 '${{ needs.arm64.outputs.DOCKER_TAGS }}' |\
-            jq -s 'add'
-          )
-          PUBLISH_CONFIGS='[]'
-
-          for stage in "${STAGES[@]}"; do
-            for flavor in "${FLAVORS[@]}";do
-
-              # collect images for different platforms, e.g. amd64 and arm64
-              matching_tags=$(
-                echo "$ALL_TAGS" |\
-                jq -c ".[] | select(.stage == \"${stage}\" and .flavor == \"${flavor}\" and .tag != \"\")"
-              )
-
-              # source_image is a list of all platform-specific tags
-              source_image=$(echo "${matching_tags}" | jq -c "[.tag]" | jq -s 'add')
-              # if the build job failed without producing any images, skip this flavor
-              n_source_images=$(echo "$source_image" | jq 'length')
-              if [[ $n_source_images -gt 0 ]]; then
-                echo "PUBLISH image $flavor with $n_source_images $stage containers"
-
-                # tag priority is the highest priority of all platform-specific tags
-                priority=$(echo "${matching_tags}" | jq -r ".priority" | jq -s 'max')
-
-                # put all final images in the `ghcr.io/nvidia/jax` namespace
-                # and mealkit images in `ghcr.io/nvidia/jax-toolbox-mealkit` namespace
-                case ${stage} in
-                  mealkit)
-                    target_image=${MEALKIT_IMAGE_REPO}
-                    ;;
-                  final)
-                    target_image=${FINAL_IMAGE_REPO}
-                    ;;
-                esac
-
-                PUBLISH_CONFIGS=$(
-                  echo ${PUBLISH_CONFIGS} | jq -c ". + [{
-                    \"flavor\": \"${flavor}\",
-                    \"target_image\": \"${target_image}\",
-                    \"priority\": \"${priority}\",
-                    \"source_image\": ${source_image},
-                    \"stage\": \"${stage}\"
-                  }]"
-                )
-              else
-                echo "SKIPPED image $flavor with 0 $stage containers"
-              fi
-            done
-          done
-
-          PUBLISH_CONFIGS=$(echo "$PUBLISH_CONFIGS" | jq -c '{"config": .}')
-          echo ${PUBLISH_CONFIGS} | jq
-          echo "PUBLISH_CONFIGS=${PUBLISH_CONFIGS}" >> $GITHUB_OUTPUT
-
-  publish-containers:
-    needs:
-      - metadata
-      - make-publish-configs
-    if:  ${{ !cancelled() && needs.make-publish-configs.outputs.PUBLISH_CONFIGS.config != '{"config":[]}' }}
-    strategy:
-      fail-fast: false
-      matrix: ${{ fromJson(needs.make-publish-configs.outputs.PUBLISH_CONFIGS) }}
-    uses: ./.github/workflows/_publish_container.yaml
-    with:
-      ARTIFACT_NAME: ${{ matrix.config.stage }}-${{ matrix.config.flavor }}
-      ARTIFACT_TAG: ${{ matrix.config.flavor }}-${{ needs.metadata.outputs.BUILD_DATE }}
-      SOURCE_IMAGE: ${{ join(matrix.config.source_image, ' ') }}
-      TARGET_IMAGE: ${{ matrix.config.target_image }}
-      TARGET_TAGS: |
-        type=raw,value=${{ matrix.config.flavor }},priority=${{ matrix.config.priority }}
-        type=raw,value=${{ matrix.config.flavor }}-${{ needs.metadata.outputs.BUILD_DATE }},priority=${{ matrix.config.priority }}
-
-=======
->>>>>>> 8de8ec84
   finalize:
-    needs: [metadata, amd64, arm64, publish-containers]
+    needs: [metadata, amd64, arm64]
     if: "!cancelled()"
     uses: ./.github/workflows/_finalize.yaml
     with:
