--- conflicted
+++ resolved
@@ -236,13 +236,14 @@
       PAX_IMAGE: ${{ needs.build-pax.outputs.DOCKER_TAGS }}
     secrets: inherit
 
-<<<<<<< HEAD
   test-vit:
     needs: build-rosetta-t5x
     uses: ./.github/workflows/_test_vit.yaml
     with:
       ROSETTA_T5X_IMAGE: ${{ needs.build-rosetta-t5x.outputs.DOCKER_TAGS }}
-=======
+    secrets: inherit 
+
+ 
   finalize:
     if: always()
     # TODO: use dynamic matrix to make dependencies self-updating
@@ -250,5 +251,4 @@
     uses: ./.github/workflows/_finalize.yaml
     with:
       PUBLISH_BADGE: false
->>>>>>> 11c06154
     secrets: inherit