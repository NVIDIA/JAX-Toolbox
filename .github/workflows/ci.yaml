--- conflicted
+++ resolved
@@ -55,90 +55,8 @@
 
 jobs:
 
-<<<<<<< HEAD
-  metadata:
-    runs-on: ubuntu-22.04
-    outputs:
-      BUILD_DATE: ${{ steps.date.outputs.BUILD_DATE }}
-      REPO_JAX: ${{ steps.parse-inputs.outputs.REPO_JAX }}
-      REF_JAX: ${{ steps.parse-inputs.outputs.REF_JAX }}
-      REPO_XLA: ${{ steps.parse-inputs.outputs.REPO_XLA }}
-      REF_XLA: ${{ steps.parse-inputs.outputs.REF_XLA }}
-      REPO_TE: ${{ steps.parse-inputs.outputs.REPO_TE }}
-      REF_TE: ${{ steps.parse-inputs.outputs.REF_TE }}
-      REPO_T5X: ${{ steps.parse-inputs.outputs.REPO_T5X }}
-      REF_T5X: ${{ steps.parse-inputs.outputs.REF_T5X }}
-      REPO_PAXML: ${{ steps.parse-inputs.outputs.REPO_PAXML }}
-      REF_PAXML: ${{ steps.parse-inputs.outputs.REF_PAXML }}
-      REPO_PRAXIS: ${{ steps.parse-inputs.outputs.REPO_PRAXIS }}
-      REF_PRAXIS: ${{ steps.parse-inputs.outputs.REF_PRAXIS }}
-    steps:
-      - name: Set build date
-        id: date
-        shell: bash -x -e {0}
-        run: |
-          BUILD_DATE=$(TZ='US/Los_Angeles' date '+%Y-%m-%d')
-          echo "BUILD_DATE=${BUILD_DATE}" >> $GITHUB_OUTPUT
-
-      - name: Parse inputs
-        id: parse-inputs
-        shell: bash -x -e {0}
-        run: |
-          # split input in the format of repo#ref into repo and ref parts
-          parse_git_src() {
-            PACKAGE=$1
-            INPUT="$2"
-            DEFAULT="$3"
-            SRC="${INPUT:-${DEFAULT}}"
-            echo "REPO_${PACKAGE}=$(echo "${SRC}" | cut -f1 -d#)" >> $GITHUB_OUTPUT
-            echo "REF_${PACKAGE}=$(echo "${SRC}"  | cut -f2 -d#)" >> $GITHUB_OUTPUT
-          }
-
-          # default values are for `pull_request`` event types
-          parse_git_src JAX    "${{ inputs.SRC_JAX }}"    "https://github.com/google/jax.git#main"
-          parse_git_src XLA    "${{ inputs.SRC_XLA }}"    "https://github.com/openxla/xla.git#main"
-          parse_git_src TE     "${{ inputs.SRC_TE }}"     "https://github.com/NVIDIA/TransformerEngine.git#main"
-          parse_git_src T5X    "${{ inputs.SRC_T5X }}"    "https://github.com/google-research/t5x.git#main"
-          parse_git_src PAXML  "${{ inputs.SRC_PAXML }}"  "https://github.com/google/paxml.git#main"
-          parse_git_src PRAXIS "${{ inputs.SRC_PRAXIS }}" "https://github.com/google/praxis.git#main"
-
-  build-base:
-    needs: metadata
-    uses: ./.github/workflows/_build_base.yaml
-    with:
-      BASE_IMAGE: ${{ inputs.CUDA_IMAGE || 'latest' }}
-      BUILD_DATE: ${{ needs.metadata.outputs.BUILD_DATE }}
-    secrets: inherit
-
-  build-jax:
-    needs: [metadata, build-base]
-    uses: ./.github/workflows/_build_jax.yaml
-    with:
-      BUILD_DATE: ${{ needs.metadata.outputs.BUILD_DATE }}
-      BASE_IMAGE: ${{ needs.build-base.outputs.DOCKER_TAGS }}
-      REPO_JAX: ${{ needs.metadata.outputs.REPO_JAX }}
-      REF_JAX: ${{ needs.metadata.outputs.REF_JAX }}
-      REPO_XLA: ${{ needs.metadata.outputs.REPO_XLA }}
-      REF_XLA: ${{ needs.metadata.outputs.REF_XLA }}
-    secrets: inherit
-
-  # build-te:
-  #   needs: [metadata, build-jax]
-  #   uses: ./.github/workflows/_build_te.yaml
-  #   with:
-  #     BUILD_DATE: ${{ needs.metadata.outputs.BUILD_DATE }}
-  #     BASE_IMAGE: ${{ needs.build-jax.outputs.DOCKER_TAGS }}
-  #     REPO_TE: ${{ needs.metadata.outputs.REPO_TE }}
-  #     REF_TE: ${{ needs.metadata.outputs.REF_TE }}
-  #   secrets: inherit
-
-  build-t5x:
-    needs: [metadata, build-jax]
-    uses: ./.github/workflows/_build_t5x.yaml
-=======
   amd64:
     uses: ./.github/workflows/_ci.yaml
->>>>>>> 1feb2467
     with:
       ARCHITECTURE: amd64
       CUDA_IMAGE: ${{ inputs.CUDA_IMAGE || 'latest' }}
@@ -149,173 +67,9 @@
       SRC_PAXML: ${{ inputs.SRC_PAXML || 'https://github.com/google/paxml.git#main'}}
       SRC_PRAXIS: ${{ inputs.SRC_PRAXIS || 'https://github.com/google/praxis.git#main'}}
     secrets: inherit
-<<<<<<< HEAD
-
-  build-pax:
-    needs: [metadata, build-jax]
-    uses: ./.github/workflows/_build_pax.yaml
-    with:
-      BUILD_DATE: ${{ needs.metadata.outputs.BUILD_DATE }}
-      BASE_IMAGE: ${{ needs.build-jax.outputs.DOCKER_TAGS }}
-      REPO_PAXML: ${{ needs.metadata.outputs.REPO_PAXML }}
-      REF_PAXML: ${{ needs.metadata.outputs.REF_PAXML }}
-      REPO_PRAXIS: ${{ needs.metadata.outputs.REPO_PRAXIS }}
-      REF_PRAXIS: ${{ needs.metadata.outputs.REF_PRAXIS }}
-    secrets: inherit
-
-  build-rosetta-t5x:
-    uses: ./.github/workflows/_build_rosetta.yaml
-    needs: [metadata, build-t5x]
-    with:
-      BUILD_DATE: ${{ needs.metadata.outputs.BUILD_DATE }}
-      BASE_IMAGE: ${{ needs.build-t5x.outputs.DOCKER_TAGS }}
-      BASE_LIBRARY: t5x
-      PLATFORMS: '["amd64"]'
-    secrets: inherit
-
-  build-rosetta-pax:
-    uses: ./.github/workflows/_build_rosetta.yaml
-    needs: [metadata, build-pax]
-    with:
-      BUILD_DATE: ${{ needs.metadata.outputs.BUILD_DATE }}
-      BASE_IMAGE: ${{ needs.build-pax.outputs.DOCKER_TAGS }}
-      BASE_LIBRARY: pax
-    secrets: inherit
-
-  build-summary:
-    needs: [build-base, build-jax, build-t5x, build-pax, build-rosetta-t5x, build-rosetta-pax]
-    # needs: [build-base, build-jax, build-te, build-t5x, build-pax, build-rosetta-t5x, build-rosetta-pax]
-    # needs: [build-base, build-jax, build-te, build-t5x, build-pax, build-pax-aarch64, build-rosetta-t5x, build-rosetta-pax]
-    if: always()
-    runs-on: ubuntu-22.04
-    steps:
-      - name: Generate job summary for container build
-        shell: bash -x -e {0}
-        run: |
-          cat > $GITHUB_STEP_SUMMARY << EOF
-          # Images created          
-
-          | Image        | Link                                               |
-          | ------------ | -------------------------------------------------- |
-          | Base         | ${{ needs.build-base.outputs.DOCKER_TAGS }}        |
-          | JAX          | ${{ needs.build-jax.outputs.DOCKER_TAGS }}         |
-          | T5X          | ${{ needs.build-t5x.outputs.DOCKER_TAGS }}         |
-          | PAX          | ${{ needs.build-pax.outputs.DOCKER_TAGS }}         |
-          | ROSETTA(t5x) | ${{ needs.build-rosetta-t5x.outputs.DOCKER_TAGS }} |
-          | ROSETTA(pax) | ${{ needs.build-rosetta-pax.outputs.DOCKER_TAGS }} |
-          EOF
-
-  retrofit-containers:
-    #needs: [build-base, build-jax, build-te, build-t5x, build-pax, build-rosetta-t5x, build-rosetta-pax]
-    needs: [build-base, build-jax, build-t5x, build-pax, build-rosetta-t5x, build-rosetta-pax]
-    if: always()
-    runs-on: ubuntu-22.04
-    env:
-      DOCKER_REPO: 'ghcr.io/nvidia/jax-toolbox-retrofit'
-    steps:
-      - name: Login to GitHub Container Registry
-        uses: docker/login-action@v2
-        with:
-          registry: ghcr.io
-          username: ${{ github.repository_owner }}
-          password: ${{ secrets.GITHUB_TOKEN }}
-
-      ## Requires skopeo >= v1.6.0, but Actions only has v1.4.0
-      # - name: Create Docker v2s2 multi-arch manifest list
-      #   id: multi-arch
-      #   shell: bash -x -e {0}
-      #   run: |
-      #     for tag in $(echo "${{ steps.meta.outputs.tags }}"); do
-      #       skopeo copy --multi-arch all --format v2s2 docker://${{ inputs.SOURCE_IMAGE }} docker://$tag
-      #     done
-
-      - name: Create Docker v2s2 single-arch manifests
-        id: single-arch
-        shell: bash -x -e {0}
-        run: |
-
-          for source in \
-            ${{ needs.build-base.outputs.DOCKER_TAGS }}        \
-            ${{ needs.build-jax.outputs.DOCKER_TAGS }}         \
-            ${{ needs.build-te.outputs.DOCKER_TAGS }}          \
-            ${{ needs.build-t5x.outputs.DOCKER_TAGS }}         \
-            ${{ needs.build-pax.outputs.DOCKER_TAGS }}         \
-            ${{ needs.build-rosetta-t5x.outputs.DOCKER_TAGS }} \
-            ${{ needs.build-rosetta-pax.outputs.DOCKER_TAGS }} \
-          ; do
-            source_repo=$(echo ${source} | cut -d: -f1)
-            media_type=$(docker manifest inspect ${source} | jq -r '.mediaType')
-            if [[ ${media_type} != "application/vnd.oci.image.index.v1+json" ]]; then
-              echo "Image ${source} is already in Docker format v2s2"
-              dest=${DOCKER_REPO}:$(echo ${source} | cut -d: -f2)
-              skopeo copy --format v2s2 docker://${source} docker://${dest}
-              echo "${dest}" >> $GITHUB_STEP_SUMMARY
-            else
-              manifests=$(
-                docker manifest inspect ${source} |\
-                jq -r '.manifests[] | select(.platform.os != "unknown") | .digest' |\
-                xargs -I{} echo ${source_repo}@{} |\
-                tr '\n' ' '
-              )
-
-              ## registry/org/repo:tag -> repo-tag
-              # dest_tag=$(echo ${source} | cut -d: -f1 | cut -d/ -f3)-$(echo ${source} | cut -d: -f2)
-              ## registry/org/repo:tag -> tag
-              dest_tag=$(echo ${source} | cut -d: -f2)
-
-              for manifest in ${manifests}; do
-                os=$(docker manifest inspect -v $manifest | jq -r '.Descriptor.platform.os')
-                arch=$(docker manifest inspect -v $manifest | jq -r '.Descriptor.platform.architecture')
-                # single_arch_tag="ghcr.io/nvidia/jax-toolbox-retrofit:${{ github.run_id }}-${dest_tag}-${os}-${arch}"
-                single_arch_tag="${DOCKER_REPO}:${dest_tag}-${os}-${arch}"
-                skopeo copy --format v2s2 docker://$manifest docker://${single_arch_tag}
-                echo "${single_arch_tag}" >> $GITHUB_STEP_SUMMARY
-              done
-            fi
-          done
-
-  #test-distribution:
-  #  needs: metadata
-  #  uses: ./.github/workflows/_test_distribution.yaml
-  #  secrets: inherit
-
-  #test-jax:
-  #  needs: build-jax
-  #  uses: ./.github/workflows/_test_jax.yaml
-  #  with:
-  #    JAX_IMAGE: ${{ needs.build-jax.outputs.DOCKER_TAGS }}
-  #  secrets: inherit
-
-  # test-te:
-  #   needs: build-te
-  #   uses: ./.github/workflows/_test_te.yaml
-  #   with:
-  #     JAX_TE_IMAGE: ${{ needs.build-te.outputs.DOCKER_TAGS }}
-  #   secrets: inherit
-
-  test-upstream-t5x:
-    needs: build-t5x
-    uses: ./.github/workflows/_test_t5x.yaml
-    with:
-      T5X_IMAGE: ${{ needs.build-t5x.outputs.DOCKER_TAGS }}
-    secrets: inherit
-
-  test-rosetta-t5x:
-    needs: build-rosetta-t5x
-    uses: ./.github/workflows/_test_t5x_rosetta.yaml
-    with:
-      T5X_IMAGE: ${{ needs.build-rosetta-t5x.outputs.DOCKER_TAGS }}
-      # Disable packing b/c rosetta-t5x images run with TE by default, and TE does not currently support packing
-    secrets: inherit
-
-  test-upstream-pax:
-    needs: build-pax
-    uses: ./.github/workflows/_test_pax.yaml
-=======
  
   arm64:
     uses: ./.github/workflows/_ci.yaml
->>>>>>> 1feb2467
     with:
       ARCHITECTURE: arm64
       CUDA_IMAGE: ${{ inputs.CUDA_IMAGE || 'latest' }}
@@ -327,32 +81,9 @@
       SRC_PRAXIS: ${{ inputs.SRC_PRAXIS || 'https://github.com/google/praxis.git#main'}}
     secrets: inherit
 
-<<<<<<< HEAD
-  test-rosetta-pax:
-    needs: build-rosetta-pax
-    uses: ./.github/workflows/_test_pax_rosetta.yaml
-    with:
-      PAX_IMAGE: ${{ needs.build-rosetta-pax.outputs.DOCKER_TAGS }}
-    secrets: inherit
-
-  test-vit:
-    needs: build-rosetta-t5x
-    uses: ./.github/workflows/_test_vit.yaml
-    with:
-      ROSETTA_T5X_IMAGE: ${{ needs.build-rosetta-t5x.outputs.DOCKER_TAGS }}
-    secrets: inherit 
- 
-=======
->>>>>>> 1feb2467
   finalize:
     needs: [amd64, arm64]
     if: always()
-<<<<<<< HEAD
-    # TODO: use dynamic matrix to make dependencies self-updating
-    #needs: [build-summary, test-distribution, test-jax, test-upstream-t5x, test-upstream-pax, test-rosetta-t5x, test-rosetta-pax]
-    needs: [build-summary, test-upstream-t5x, test-upstream-pax, test-rosetta-t5x, test-rosetta-pax] 
-=======
->>>>>>> 1feb2467
     uses: ./.github/workflows/_finalize.yaml
     with:
       PUBLISH_BADGE: false
