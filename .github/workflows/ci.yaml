--- conflicted
+++ resolved
@@ -55,92 +55,8 @@
 
 jobs:
 
-<<<<<<< HEAD
   amd64:
     uses: ./.github/workflows/_ci.yaml
-=======
-  metadata:
-    runs-on: ubuntu-22.04
-    outputs:
-      BUILD_DATE: ${{ steps.date.outputs.BUILD_DATE }}
-      REPO_JAX: ${{ steps.parse-inputs.outputs.REPO_JAX }}
-      REF_JAX: ${{ steps.parse-inputs.outputs.REF_JAX }}
-      REPO_XLA: ${{ steps.parse-inputs.outputs.REPO_XLA }}
-      REF_XLA: ${{ steps.parse-inputs.outputs.REF_XLA }}
-      REPO_TE: ${{ steps.parse-inputs.outputs.REPO_TE }}
-      REF_TE: ${{ steps.parse-inputs.outputs.REF_TE }}
-      REPO_T5X: ${{ steps.parse-inputs.outputs.REPO_T5X }}
-      REF_T5X: ${{ steps.parse-inputs.outputs.REF_T5X }}
-      REPO_PAXML: ${{ steps.parse-inputs.outputs.REPO_PAXML }}
-      REF_PAXML: ${{ steps.parse-inputs.outputs.REF_PAXML }}
-      REPO_PRAXIS: ${{ steps.parse-inputs.outputs.REPO_PRAXIS }}
-      REF_PRAXIS: ${{ steps.parse-inputs.outputs.REF_PRAXIS }}
-    steps:
-      - name: Set build date
-        id: date
-        shell: bash -x -e {0}
-        run: |
-          BUILD_DATE=$(TZ='US/Los_Angeles' date '+%Y-%m-%d')
-          echo "BUILD_DATE=${BUILD_DATE}" >> $GITHUB_OUTPUT
-
-      - name: Parse inputs
-        id: parse-inputs
-        shell: bash -x -e {0}
-        run: |
-          # split input in the format of repo#ref into repo and ref parts
-          parse_git_src() {
-            PACKAGE=$1
-            INPUT="$2"
-            DEFAULT="$3"
-            SRC="${INPUT:-${DEFAULT}}"
-            echo "REPO_${PACKAGE}=$(echo "${SRC}" | cut -f1 -d#)" >> $GITHUB_OUTPUT
-            echo "REF_${PACKAGE}=$(echo "${SRC}"  | cut -f2 -d#)" >> $GITHUB_OUTPUT
-          }
-
-          # default values are for `pull_request`` event types
-          parse_git_src JAX    "${{ inputs.SRC_JAX }}"    "https://github.com/google/jax.git#main"
-          parse_git_src XLA    "${{ inputs.SRC_XLA }}"    "https://github.com/openxla/xla.git#main"
-          # TODO: This is a temporary pinning of TE as the API in TE no longer matches the TE patch
-          #   This should be reverted to main ASAP
-          parse_git_src TE     "${{ inputs.SRC_TE }}"     "https://github.com/NVIDIA/TransformerEngine.git#7976bd003fcf084dd068069b92a9a79b1743316a"
-          parse_git_src T5X    "${{ inputs.SRC_T5X }}"    "https://github.com/google-research/t5x.git#main"
-          parse_git_src PAXML  "${{ inputs.SRC_PAXML }}"  "https://github.com/google/paxml.git#main"
-          parse_git_src PRAXIS "${{ inputs.SRC_PRAXIS }}" "https://github.com/google/praxis.git#main"
-
-  build-base:
-    needs: metadata
-    uses: ./.github/workflows/_build_base.yaml
-    with:
-      BASE_IMAGE: ${{ inputs.CUDA_IMAGE || 'latest' }}
-      BUILD_DATE: ${{ needs.metadata.outputs.BUILD_DATE }}
-    secrets: inherit
-
-  build-jax:
-    needs: [metadata, build-base]
-    uses: ./.github/workflows/_build_jax.yaml
-    with:
-      BUILD_DATE: ${{ needs.metadata.outputs.BUILD_DATE }}
-      BASE_IMAGE: ${{ needs.build-base.outputs.DOCKER_TAGS }}
-      REPO_JAX: ${{ needs.metadata.outputs.REPO_JAX }}
-      REF_JAX: ${{ needs.metadata.outputs.REF_JAX }}
-      REPO_XLA: ${{ needs.metadata.outputs.REPO_XLA }}
-      REF_XLA: ${{ needs.metadata.outputs.REF_XLA }}
-    secrets: inherit
-
-  build-te:
-    needs: [metadata, build-jax]
-    uses: ./.github/workflows/_build_te.yaml
-    with:
-      BUILD_DATE: ${{ needs.metadata.outputs.BUILD_DATE }}
-      BASE_IMAGE: ${{ needs.build-jax.outputs.DOCKER_TAGS }}
-      REPO_TE: ${{ needs.metadata.outputs.REPO_TE }}
-      REF_TE: ${{ needs.metadata.outputs.REF_TE }}
-    secrets: inherit
-
-  build-t5x:
-    needs: [metadata, build-jax]
-    uses: ./.github/workflows/_build_t5x.yaml
->>>>>>> 2aa961a9
     with:
       ARCHITECTURE: amd64
       CUDA_IMAGE: ${{ inputs.CUDA_IMAGE || 'latest' }}
