name: ~finalize workflow run with job report and badge updates

on:
  workflow_call:
    inputs:
      PUBLISH_BADGE:
        type: boolean
        description: Update the landing page badges with run outcomes
        default: false
        required: false
      ARTIFACT_NAME:
        type: string
        description: 'Name of the artifact zip file'
        required: false
        default: 'artifact-final-job-status'
jobs:
  # show-containers:
  #   runs-on: ubuntu-22.04
  #   steps:
  #     - name: Generate job summary for container build
  #       shell: bash -x -e {0}
  #       run: |
  #         cat > $GITHUB_STEP_SUMMARY << EOF
  #         # Images created

  #         | Image        | Link                                               |
  #         | ------------ | -------------------------------------------------- |
  #         | Base         | ${{ needs.amd64.outputs.TAG_BASE }}                |
  #         |              | ${{ needs.arm64.outputs.TAG_BASE }}                |
  #         | JAX          | ${{ needs.amd64.outputs.TAG_JAX }}                 |
  #         |              | ${{ needs.arm64.outputs.TAG_JAX }}                 |
  #         | T5X          | ${{ needs.amd64.outputs.TAG_T5X }}                 |
  #         |              | ${{ needs.arm64.outputs.TAG_T5X }}                 |
  #         | PAX          | ${{ needs.amd64.outputs.TAG_PAX }}                 |
  #         |              | ${{ needs.arm64.outputs.TAG_PAX }}                 |
  #         EOF

  #         # | ROSETTA(t5x) | ${{ needs.build-rosetta-t5x.outputs.DOCKER_TAGS }} |
  #         # | ROSETTA(pax) | ${{ needs.build-rosetta-pax.outputs.DOCKER_TAGS }} |

  upload-badge:
    runs-on: ubuntu-22.04
    env:
      # Name/bash regex for shields.io endpoint JSON files
      BADGE_FILES: '*badge*.json'
    outputs:
      GIST_ID: ${{ steps.extract-id.outputs.GIST_ID }}
    steps:
      - name: Download artifacts specified by input
        uses: actions/download-artifact@v3

      - name: Collect all badge files to temporary folder
        id: collect
        shell: bash -x -e {0}
        run: |
          workdir=$(mktemp -d)
          find -name "${BADGE_FILES}" | while read -s f; do
            cp "$f" $workdir
          done
          echo "WORKDIR=$workdir" >> $GITHUB_OUTPUT

      - name: Upload badge files to gist
        id: upload
        uses: actions/github-script@v6
        with:
          github-token: ${{ secrets.NVJAX_GIST_TOKEN }}
          script: |
            const currentDateTime = new Date().toISOString();
            const gistDescription =
              `Badge endpoint files from Workflow: ${{ github.workflow }}, ` +
              `Run ID: ${{ github.run_id }}, ` +
              `Repository: ${{ github.repository }}, ` +
              `Event: ${{ github.event_name }}, ` +
              `Created: ${currentDateTime}`;

            const fs = require('fs').promises;
            const workdir = '${{ steps.collect.outputs.WORKDIR }}'
            const files = await fs.readdir(workdir);

            gist = await github.rest.gists.create({
              description: gistDescription,
              public: false,
              files: Object.fromEntries(
                await Promise.all(
                  files.map(
                    async filename => {
                      const content = await fs.readFile(`${workdir}/${filename}`, 'utf8');
                      return [filename, { content }];
                    }
                  )
                )
              )
            });

            console.log(gist)

            return gist.data.id;

      - name: Return Gist ID
        id: extract-id
        shell: bash -x -e {0}
        run: |
          GIST_ID="${{ steps.upload.outputs.result }}"
          echo "GIST_ID=${GIST_ID//\"/}" >> $GITHUB_OUTPUT

  report:
    runs-on: ubuntu-22.04
    steps:
      - name: Download artifacts
        uses: actions/download-artifact@v3

      - name: Write output to step summary
        shell: bash -x -e {0}
        run: |
          find -name "sitrep.json" | while read -s f; do
            cat "$f" | jq -r '.summary' | tee -a $GITHUB_STEP_SUMMARY
          done

<<<<<<< HEAD
      - name: Concatenate all sitreps
        shell: bash -x -e {0}
        run: |
          # combine all sitreps files into a single file, where each sitrep json sits
          # in a field named by the folder that contained it
=======
      # - name: Concatenate all sitreps
      #   shell: bash -x -e {0}
      #   run: |
      #     # combine all sitreps files into a single file, where each sitrep json sits
      #     # in a field named by the folder that contained it

      #     find -name "sitrep.json" | while read -s f; do
      #       echo "$(dirname $f): $(cat $f)," >>
      #     done
>>>>>>> 903f6619

          echo "{" >> final_sitrep.json
          find -name "sitrep.json" | while read -s f; do
            echo "\"$(dirname $f)\"": "$(cat $f)," >> final_sitrep.json
          done
          echo "\"END\": 1 }" >> final_sitrep.json
      - name: Upload training logs as artifacts
        uses: actions/upload-artifact@v3
        with:
          name: ${{ inputs.ARTIFACT_NAME }}
          path: ./final_sitrep.json
  publish-badge:
    needs: [upload-badge]
    if: inputs.PUBLISH_BADGE == true
    runs-on: ubuntu-22.04
    env:
      # Name/bash regex for shields.io endpoint JSON files
      PUBLISH_BADGE_FILES: '.*badge.*.json'
    steps:
      - name: copy badge to primary Gist
        uses: actions/github-script@v6
        with:
          github-token: ${{ secrets.NVJAX_GIST_TOKEN }}
          script: |
            const srcId = "${{ needs.upload-badge.outputs.GIST_ID }}";
            const dstId = "${{ vars.BADGE_ENDPOINT_GIST_ID }}";
            const { PUBLISH_BADGE_FILES } = process.env;

            // Fetch files from source gist
            const { data: srcData } = await github.rest.gists.get({
              gist_id: srcId
            });

            // Prepare file upload
            let filesToUpdate = {};
            pattern = new RegExp(`${PUBLISH_BADGE_FILES}`);
            for (const [filename, fileObj] of Object.entries(srcData.files)) {
              if (filename.match(pattern)) {
                filesToUpdate[filename] = {
                  content: fileObj.content
                };
              }
            }

            // Update files in destination gist
            await github.rest.gists.update({
              gist_id: dstId,
              files: filesToUpdate
            });
            console.log("Files copied successfully.");
            console.log(Object.keys(filesToUpdate));<|MERGE_RESOLUTION|>--- conflicted
+++ resolved
@@ -116,23 +116,11 @@
             cat "$f" | jq -r '.summary' | tee -a $GITHUB_STEP_SUMMARY
           done
 
-<<<<<<< HEAD
       - name: Concatenate all sitreps
         shell: bash -x -e {0}
         run: |
           # combine all sitreps files into a single file, where each sitrep json sits
           # in a field named by the folder that contained it
-=======
-      # - name: Concatenate all sitreps
-      #   shell: bash -x -e {0}
-      #   run: |
-      #     # combine all sitreps files into a single file, where each sitrep json sits
-      #     # in a field named by the folder that contained it
-
-      #     find -name "sitrep.json" | while read -s f; do
-      #       echo "$(dirname $f): $(cat $f)," >>
-      #     done
->>>>>>> 903f6619
 
           echo "{" >> final_sitrep.json
           find -name "sitrep.json" | while read -s f; do
