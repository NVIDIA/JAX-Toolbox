--- conflicted
+++ resolved
@@ -142,24 +142,7 @@
       TARGET_IMAGE: t5x
       TARGET_TAGS: |
         type=raw,value=mealkit,priority=500
-<<<<<<< HEAD
         type=raw,value=mealkit-${{ needs.metadata.outputs.BUILD_DATE }},priority=500
-=======
-        type=raw,value=mealkit-${{ needs.metadata.outputs.BUILD_DATE }},priority=500  
-
-  publish-final:
-    needs: [metadata, amd64, arm64]
-    if: needs.metadata.outputs.PUBLISH == 'true'
-    uses: ./.github/workflows/_publish_container.yaml
-    with:
-      SOURCE_IMAGE: |
-        ${{ needs.amd64.outputs.DOCKER_TAG_FINAL }}
-        ${{ needs.arm64.outputs.DOCKER_TAG_FINAL }}
-      TARGET_IMAGE: t5x
-      TARGET_TAGS: |
-        type=raw,value=latest,priority=1000
-        type=raw,value=nightly-${{ needs.metadata.outputs.BUILD_DATE }},priority=900  
->>>>>>> 1feb2467
 
   test-unit-amd64:
     needs: amd64
@@ -203,13 +186,8 @@
       EXPERIMENT_SUBDIR: ROSETTA_T5X
     secrets: inherit
 
-<<<<<<< HEAD
   publish-test-badge:
     needs: [metadata, publish-build-badge, test-unit-amd64, test-t5x-amd64, test-vit-amd64]
-=======
-  publish-test:
-    needs: [metadata, amd64, arm64, test-unit, test-t5x, test-vit]
->>>>>>> 1feb2467
     uses: ./.github/workflows/_publish_badge.yaml
     if: always()
     secrets: inherit
@@ -223,12 +201,8 @@
 
         echo "LABEL='Tests'" >> $GITHUB_OUTPUT
 
-<<<<<<< HEAD
         STATUS=failure
         if [[ ${{ needs.publish-build-badge.outputs.STATUS }} == "success" ]]; then
-=======
-        if [[ ${{ needs.amd64.result }} == "success" && ${{ needs.arm64.result }} == "success" ]]; then
->>>>>>> 1feb2467
           if [[ $UNIT_STATUS == "success" ]] && [[ $T5X_STATUS == "success" ]] && [[ $VIT_STATUS == "success" ]]; then
             COLOR=brightgreen
             MESSAGE="Unit passed / MGMN passed"
