name: Nightly Rosetta T5x build and test
run-name: Nightly Rosetta T5x build and test (${{ github.event_name == 'workflow_run' && format('nightly {0}', github.event.workflow_run.created_at) || github.event_name }})

on:
  workflow_run:
    workflows: [Nightly T5X build]
    types: [completed]
    branches: [main]
  workflow_dispatch:
    inputs:
      BASE_IMAGE:
        type: string
        description: 'T5x image built by NVIDIA/JAX-Toolbox'
        default: ''
        required: true
      PUBLISH:
        type: boolean
        description: Publish dated images and update the 'latest' tag?
        default: false
        required: false

env:
  BASE_LIBRARY: t5x
  DOCKER_REGISTRY: ghcr.io/nvidia

permissions:
  contents: read  # to fetch code
  actions:  write # to cancel previous workflows
  packages: write # to upload container

jobs:

  metadata:
    runs-on: ubuntu-22.04
    outputs:
      BUILD_DATE: ${{ steps.date.outputs.BUILD_DATE }}
      BASE_LIBRARY: ${{ steps.base-metadata.outputs.BASE_LIBRARY }}
      BASE_IMAGE_AMD64: ${{ steps.base-metadata.outputs.BASE_IMAGE_AMD64 }}
      BASE_IMAGE_ARM64: ${{ steps.base-metadata.outputs.BASE_IMAGE_ARM64 }}
      PUBLISH: ${{ steps.if-publish.outputs.PUBLISH }}
    steps:
      - name: Check if the triggering workflow failed
        id: if-upstream-failed
        shell: bash -x -e {0}
        run: |
          echo "UPSTREAM_FAILED=${{ github.event.workflow_run.conclusion != 'success' }}" >> $GITHUB_OUTPUT

      - name: Cancel workflow if upstream workflow did not success
        if: ${{ steps.if-upstream-failed.outputs.UPSTREAM_FAILED == 'true' }}
        uses: styfle/cancel-workflow-action@0.12.0

<<<<<<< HEAD
      - name: Set build metadata
        id: meta-vars
=======
      - name: Determine if the resulting container should be 'published'
        id: if-publish
        shell: bash -x -e {0}
        run:
          # A container should be published if:
          # 1) the workflow is triggered by workflow_dispatch and the PUBLISH input is true, or
          # 2) the workflow is triggered by workflow_run (i.e., a nightly build)
          echo "PUBLISH=${{ github.event_name == 'workflow_run' || (github.event_name == 'workflow_dispatch' && inputs.PUBLISH) }}" >> $GITHUB_OUTPUT

      - name: Set build date
        id: date
>>>>>>> 39f27dc6
        shell: bash -x -e {0}
        run: |
          BUILD_DATE=$(TZ='US/Los_Angeles' date '+%Y-%m-%d')
          echo "BUILD_DATE=${BUILD_DATE}" >> $GITHUB_OUTPUT

      - name: Set base library and image
        id: base-metadata
        shell: bash -x -e {0}
        run: |
          if [[ -z "${{ inputs.BASE_IMAGE }}" ]]; then
            BASE_IMAGE_AMD64=${{ env.DOCKER_REGISTRY }}/upstream-${{ env.BASE_LIBRARY }}:mealkit
            BASE_IMAGE_ARM64=${{ env.DOCKER_REGISTRY }}/upstream-${{ env.BASE_LIBRARY }}:mealkit
          else
            BASE_IMAGE_AMD64=${{ inputs.BASE_IMAGE }}-amd64-mealkit
            BASE_IMAGE_ARM64=${{ inputs.BASE_IMAGE }}-arm64-mealkit
          fi
          echo "BASE_LIBRARY=${{ env.BASE_LIBRARY }}" >> $GITHUB_OUTPUT
<<<<<<< HEAD
          echo "BASE_IMAGE=${BASE_IMAGE}" >> $GITHUB_OUTPUT
          # A container should be published if:
          # 1) the workflow is triggered by workflow_dispatch and the PUBLISH input is true, or
          # 2) the workflow is triggered by workflow_run (i.e., a nightly build)
          echo "PUBLISH=${{ github.event_name == 'workflow_run' || (github.event_name == 'workflow_dispatch' && inputs.PUBLISH) }}" >> $GITHUB_OUTPUT

=======
          echo "BASE_IMAGE_AMD64=${BASE_IMAGE_AMD64}" >> $GITHUB_OUTPUT
          echo "BASE_IMAGE_ARM64=${BASE_IMAGE_ARM64}" >> $GITHUB_OUTPUT
          
>>>>>>> 39f27dc6
  amd64:
    needs: metadata
    uses: ./.github/workflows/_build_rosetta.yaml
    with:
      ARCHITECTURE: amd64
      BUILD_DATE: ${{ needs.metadata.outputs.BUILD_DATE }}
      BASE_LIBRARY: ${{ needs.metadata.outputs.BASE_LIBRARY }}
<<<<<<< HEAD
      BASE_IMAGE: ${{ needs.metadata.outputs.BASE_IMAGE }}
=======
      BASE_IMAGE: ${{ needs.metadata.outputs.BASE_IMAGE_AMD64 }}
>>>>>>> 39f27dc6
    secrets: inherit
      
  arm64:
    needs: metadata
    runs-on: ubuntu-22.04
    outputs:
      DOCKER_TAG_MEALKIT: ''
    steps:
      - name: Generate placeholder warning
        shell: bash -x -e {0}
        run: |
          echo "WARNING: arm64 build is not yet supported"
    
  publish-mealkit:
    needs: [metadata, amd64, arm64]
    if: needs.metadata.output.PUBLISH == 'true' 
    uses: ./.github/workflows/_publish_container.yaml
    with:
      SOURCE_IMAGE: |
        ${{ needs.amd64.outputs.DOCKER_TAG_MEALKIT }}
        ${{ needs.arm64.outputs.DOCKER_TAG_MEALKIT }}
      TARGET_IMAGE: upstream-t5x
      TARGET_TAGS: |
        type=raw,value=mealkit,priority=500
        type=raw,value=mealkit-${{ needs.metadata.outputs.BUILD_DATE }},priority=500  

<<<<<<< HEAD
  # TODO: Can't build ARM until https://github.com/NVIDIA/JAX-Toolbox/pull/252 is available
  arm64:
    needs: metadata
    runs-on: ubuntu-22.04
    outputs:
      DOCKER_TAG_FINAL: ''
      DOCKER_TAG_MEALKIT: ''
    steps:
      - name: Generate placeholder warning
        shell: bash -x -e {0}
        run: |
          echo "WARNING: arm64 build is not yet supported"

  # TODO: ARM
  publish-build-badge:
    needs: [metadata, amd64, arm64]
    uses: ./.github/workflows/_publish_badge.yaml
    if: always()
    secrets: inherit
    with:
      ENDPOINT_FILENAME: 'rosetta-t5x-build-status.json'
      PUBLISH: ${{ needs.metadata.outputs.PUBLISH == 'true' }}
      SCRIPT: |
        if [[ ${{ needs.amd64.result }} == "success" && ${{ needs.arm64.result }} == "success" ]]; then
          BADGE_COLOR=brightgreen
          MSG=passing
          STATUS=success
        else
          BADGE_COLOR=red
          MSG=failing
          STATUS=failure
        fi
        echo "LABEL='nightly'" >> $GITHUB_OUTPUT
        echo "MESSAGE='${MSG}'" >> $GITHUB_OUTPUT
        echo "COLOR='${BADGE_COLOR}'" >> $GITHUB_OUTPUT
        echo "STATUS='${STATUS}'" >> ${GITHUB_OUTPUT}
  
  publish-mealkit:
    needs: [metadata, amd64, arm64]
    if: needs.metadata.outputs.PUBLISH == 'true'
    uses: ./.github/workflows/_publish_container.yaml
    with:
      SOURCE_IMAGE: |
        ${{ needs.amd64.outputs.DOCKER_TAG_MEALKIT }}
        ${{ needs.arm64.outputs.DOCKER_TAG_MEALKIT }}
      TARGET_IMAGE: t5x
      TARGET_TAGS: |
        type=raw,value=mealkit,priority=500
        type=raw,value=mealkit-${{ needs.metadata.outputs.BUILD_DATE }},priority=500

  test-unit-amd64:
    needs: amd64
=======
  publish-final:
    needs: [metadata, amd64, arm64]
    if: needs.metadata.outputs.PUBLISH == 'true'
    uses: ./.github/workflows/_publish_container.yaml
    with:
      SOURCE_IMAGE: |
        ${{ needs.amd64.outputs.DOCKER_TAG_FINAL }}
        ${{ needs.arm64.outputs.DOCKER_TAG_FINAL }}
      TARGET_IMAGE: upstream-t5x
      TARGET_TAGS: |
        type=raw,value=latest,priority=1000
        type=raw,value=nightly-${{ needs.metadata.outputs.BUILD_DATE }},priority=900  

  test-unit:
    if: (github.event_name == 'workflow_run' && github.event.workflow_run.conclusion == 'success') || github.event_name == 'workflow_dispatch'
    needs: [metadata, amd64, arm64]
>>>>>>> 39f27dc6
    uses: ./.github/workflows/_test_rosetta.yaml
    with:
      ROSETTA_IMAGE: ${{ needs.amd64.outputs.DOCKER_TAG_FINAL }}
    secrets: inherit

<<<<<<< HEAD
  test-t5x-amd64:
    needs: amd64
=======
  test-t5x:
    needs: [metadata, amd64, arm64]
>>>>>>> 39f27dc6
    uses: ./.github/workflows/_test_t5x_rosetta.yaml
    with:
      T5X_IMAGE: ${{ needs.amd64.outputs.DOCKER_TAG_FINAL }}
    secrets: inherit

<<<<<<< HEAD
  test-vit-amd64:
    needs: amd64
=======
  test-vit:
    needs: [metadata, amd64, arm64]
>>>>>>> 39f27dc6
    uses: ./.github/workflows/_test_vit.yaml
    with:
      ROSETTA_T5X_IMAGE: ${{ needs.amd64.outputs.DOCKER_TAG_FINAL }}
    secrets: inherit

  publish-final:
    needs: [metadata, amd64, arm64, test-t5x-amd64, test-vit-amd64, test-unit-amd64]
    if: needs.metadata.outputs.PUBLISH == 'true'
    uses: ./.github/workflows/_publish_container.yaml
    with:
      SOURCE_IMAGE: |
        ${{ needs.amd64.outputs.DOCKER_TAG_FINAL }}
        ${{ needs.arm64.outputs.DOCKER_TAG_FINAL }}
      TARGET_IMAGE: t5x
      TARGET_TAGS: |
        ${{ ( needs.test-t5x-amd64.outputs.TEST_STATUS == 'success' && needs.test-vit-amd64.outputs.TEST_STATUS == 'success' && needs.test-unit-amd64.outputs.TEST_STATUS == 'success' ) && 'type=raw,value=latest,priority=1000' || '' }}
        type=raw,value=nightly-${{ needs.metadata.outputs.BUILD_DATE }},priority=900

  publish-t5x:
    needs: [metadata, test-t5x-amd64, test-vit-amd64]
    uses: ./.github/workflows/_publish_t5x_results.yaml
    with:
      BUILD_DATE: ${{ needs.metadata.outputs.BUILD_DATE }}
      EXPERIMENT_SUBDIR: ROSETTA_T5X
    secrets: inherit

<<<<<<< HEAD
  publish-test-badge:
    needs: [metadata, publish-build-badge, test-unit-amd64, test-t5x-amd64, test-vit-amd64]
=======
  publish-test:
    needs: [metadata, test-unit, test-t5x, test-vit]
>>>>>>> 39f27dc6
    uses: ./.github/workflows/_publish_badge.yaml
    if: always()
    secrets: inherit
    with:
      ENDPOINT_FILENAME: 'rosetta-t5x-overall-test-status.json'
      PUBLISH: ${{ needs.metadata.outputs.PUBLISH == 'true' }}
      SCRIPT: |
        UNIT_STATUS=${{ needs.test-unit-amd64.outputs.TEST_STATUS }}
        T5X_STATUS=${{ needs.test-t5x-amd64.outputs.TEST_STATUS }}
        VIT_STATUS=${{ needs.test-vit-amd64.outputs.TEST_STATUS }}

        echo "LABEL='Tests'" >> $GITHUB_OUTPUT

        STATUS=failure
        if [[ ${{ needs.publish-build-badge.outputs.STATUS }} == "success" ]]; then
          if [[ $UNIT_STATUS == "success" ]] && [[ $T5X_STATUS == "success" ]] && [[ $VIT_STATUS == "success" ]]; then
            COLOR=brightgreen
            MESSAGE="Unit passed / MGMN passed"
            STATUS=success
          elif [[ $UNIT_STATUS == "success" ]]; then 
            COLOR=yellow
            MESSAGE="Unit passed / MGMN failed"
          elif [[ $T5X_STATUS == "success" ]] && [[ $VIT_STATUS == "success" ]]; then
            COLOR=yellow
            MESSAGE="Unit failed / MGMN passed"
          else
            COLOR=red
            MESSAGE="Unit failed / MGMN failed"
          fi
        else
          COLOR="red"
          MESSAGE="n/a"
        fi

        echo "MESSAGE='${MESSAGE}'" >> $GITHUB_OUTPUT
        echo "COLOR='${COLOR}'" >> $GITHUB_OUTPUT
        echo "STATUS='${STATUS}'" >> ${GITHUB_OUTPUT}

  finalize:
    if: always()
<<<<<<< HEAD
    needs: [metadata, amd64, arm64, test-t5x-amd64, test-vit-amd64, test-unit-amd64]
    uses: ./.github/workflows/_finalize.yaml
    with:
      PUBLISH_BADGE: ${{ needs.metadata.outputs.PUBLISH == 'true' }}
    secrets: inherit
=======
    needs: [metadata, amd64, arm64]
    uses: ./.github/workflows/_finalize.yaml
    with:
      PUBLISH_BADGE: ${{ needs.metadata.outputs.PUBLISH == 'true' }}
    secrets: inherit
>>>>>>> 39f27dc6
<|MERGE_RESOLUTION|>--- conflicted
+++ resolved
@@ -49,10 +49,6 @@
         if: ${{ steps.if-upstream-failed.outputs.UPSTREAM_FAILED == 'true' }}
         uses: styfle/cancel-workflow-action@0.12.0
 
-<<<<<<< HEAD
-      - name: Set build metadata
-        id: meta-vars
-=======
       - name: Determine if the resulting container should be 'published'
         id: if-publish
         shell: bash -x -e {0}
@@ -64,7 +60,6 @@
 
       - name: Set build date
         id: date
->>>>>>> 39f27dc6
         shell: bash -x -e {0}
         run: |
           BUILD_DATE=$(TZ='US/Los_Angeles' date '+%Y-%m-%d')
@@ -82,18 +77,13 @@
             BASE_IMAGE_ARM64=${{ inputs.BASE_IMAGE }}-arm64-mealkit
           fi
           echo "BASE_LIBRARY=${{ env.BASE_LIBRARY }}" >> $GITHUB_OUTPUT
-<<<<<<< HEAD
-          echo "BASE_IMAGE=${BASE_IMAGE}" >> $GITHUB_OUTPUT
           # A container should be published if:
           # 1) the workflow is triggered by workflow_dispatch and the PUBLISH input is true, or
           # 2) the workflow is triggered by workflow_run (i.e., a nightly build)
           echo "PUBLISH=${{ github.event_name == 'workflow_run' || (github.event_name == 'workflow_dispatch' && inputs.PUBLISH) }}" >> $GITHUB_OUTPUT
-
-=======
           echo "BASE_IMAGE_AMD64=${BASE_IMAGE_AMD64}" >> $GITHUB_OUTPUT
           echo "BASE_IMAGE_ARM64=${BASE_IMAGE_ARM64}" >> $GITHUB_OUTPUT
           
->>>>>>> 39f27dc6
   amd64:
     needs: metadata
     uses: ./.github/workflows/_build_rosetta.yaml
@@ -101,11 +91,7 @@
       ARCHITECTURE: amd64
       BUILD_DATE: ${{ needs.metadata.outputs.BUILD_DATE }}
       BASE_LIBRARY: ${{ needs.metadata.outputs.BASE_LIBRARY }}
-<<<<<<< HEAD
-      BASE_IMAGE: ${{ needs.metadata.outputs.BASE_IMAGE }}
-=======
       BASE_IMAGE: ${{ needs.metadata.outputs.BASE_IMAGE_AMD64 }}
->>>>>>> 39f27dc6
     secrets: inherit
       
   arm64:
@@ -132,7 +118,6 @@
         type=raw,value=mealkit,priority=500
         type=raw,value=mealkit-${{ needs.metadata.outputs.BUILD_DATE }},priority=500  
 
-<<<<<<< HEAD
   # TODO: Can't build ARM until https://github.com/NVIDIA/JAX-Toolbox/pull/252 is available
   arm64:
     needs: metadata
@@ -185,48 +170,20 @@
 
   test-unit-amd64:
     needs: amd64
-=======
-  publish-final:
-    needs: [metadata, amd64, arm64]
-    if: needs.metadata.outputs.PUBLISH == 'true'
-    uses: ./.github/workflows/_publish_container.yaml
-    with:
-      SOURCE_IMAGE: |
-        ${{ needs.amd64.outputs.DOCKER_TAG_FINAL }}
-        ${{ needs.arm64.outputs.DOCKER_TAG_FINAL }}
-      TARGET_IMAGE: upstream-t5x
-      TARGET_TAGS: |
-        type=raw,value=latest,priority=1000
-        type=raw,value=nightly-${{ needs.metadata.outputs.BUILD_DATE }},priority=900  
-
-  test-unit:
-    if: (github.event_name == 'workflow_run' && github.event.workflow_run.conclusion == 'success') || github.event_name == 'workflow_dispatch'
-    needs: [metadata, amd64, arm64]
->>>>>>> 39f27dc6
     uses: ./.github/workflows/_test_rosetta.yaml
     with:
       ROSETTA_IMAGE: ${{ needs.amd64.outputs.DOCKER_TAG_FINAL }}
     secrets: inherit
 
-<<<<<<< HEAD
   test-t5x-amd64:
     needs: amd64
-=======
-  test-t5x:
-    needs: [metadata, amd64, arm64]
->>>>>>> 39f27dc6
     uses: ./.github/workflows/_test_t5x_rosetta.yaml
     with:
       T5X_IMAGE: ${{ needs.amd64.outputs.DOCKER_TAG_FINAL }}
     secrets: inherit
 
-<<<<<<< HEAD
   test-vit-amd64:
     needs: amd64
-=======
-  test-vit:
-    needs: [metadata, amd64, arm64]
->>>>>>> 39f27dc6
     uses: ./.github/workflows/_test_vit.yaml
     with:
       ROSETTA_T5X_IMAGE: ${{ needs.amd64.outputs.DOCKER_TAG_FINAL }}
@@ -253,13 +210,8 @@
       EXPERIMENT_SUBDIR: ROSETTA_T5X
     secrets: inherit
 
-<<<<<<< HEAD
   publish-test-badge:
     needs: [metadata, publish-build-badge, test-unit-amd64, test-t5x-amd64, test-vit-amd64]
-=======
-  publish-test:
-    needs: [metadata, test-unit, test-t5x, test-vit]
->>>>>>> 39f27dc6
     uses: ./.github/workflows/_publish_badge.yaml
     if: always()
     secrets: inherit
@@ -300,16 +252,8 @@
 
   finalize:
     if: always()
-<<<<<<< HEAD
     needs: [metadata, amd64, arm64, test-t5x-amd64, test-vit-amd64, test-unit-amd64]
     uses: ./.github/workflows/_finalize.yaml
     with:
       PUBLISH_BADGE: ${{ needs.metadata.outputs.PUBLISH == 'true' }}
-    secrets: inherit
-=======
-    needs: [metadata, amd64, arm64]
-    uses: ./.github/workflows/_finalize.yaml
-    with:
-      PUBLISH_BADGE: ${{ needs.metadata.outputs.PUBLISH == 'true' }}
-    secrets: inherit
->>>>>>> 39f27dc6
+    secrets: inherit