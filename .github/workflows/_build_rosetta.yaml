--- conflicted
+++ resolved
@@ -53,12 +53,8 @@
   build-rosetta:
     runs-on: [self-hosted, "${{ inputs.ARCHITECTURE }}", small]
     env:
-<<<<<<< HEAD
-      BADGE_FILENAME_FULL: ${{ inputs.BADGE_FILENAME_PREFIX}}-${{ inputs.BASE_LIBRARY }}-${{ inputs.ARCHITECTURE}}.json
-=======
       BADGE_FILENAME_FULL: ${{ inputs.BADGE_FILENAME_PREFIX }}-${{ inputs.BASE_LIBRARY }}-${{ inputs.ARCHITECTURE }}.json
       ARTIFACT_NAME_FULL: ${{ inputs.ARTIFACT_NAME}}-${{ inputs.BASE_LIBRARY }}-${{ inputs.ARCHITECTURE }}
->>>>>>> 903f6619
     outputs:
       DOCKER_TAG_MEALKIT: ${{ steps.mealkit-metadata.outputs.tags }}
       DOCKER_TAG_FINAL: ${{ steps.final-metadata.outputs.tags }}
@@ -144,10 +140,7 @@
           target: final
           build-args: |
             BASE_IMAGE=${{ steps.defaults.outputs.BASE_IMAGE }}
-<<<<<<< HEAD
-=======
-
->>>>>>> 903f6619
+            
       - name: Generate sitrep
         if: success() || failure()
         shell: bash -x -e {0}
@@ -155,11 +148,7 @@
           # bring in utility functions
           source .github/workflows/scripts/to_json.sh
 
-<<<<<<< HEAD
           badge_label='Rosetta ${{ inputs.BASE_LIBRARY }} ${{ inputs.ARCHITECTURE }} build'
-=======
-          badge_label='${{ inputs.BASE_LIBRARY }} ${{ inputs.ARCHITECTURE }} build'
->>>>>>> 903f6619
           tags="${{ steps.final-metadata.outputs.tags }}"
           digest="${{ steps.final-build.outputs.digest }}"
           outcome="${{ steps.final-build.outcome }}"
@@ -167,19 +156,11 @@
           if [[ ${outcome} == "success" ]]; then
             badge_message="pass"
             badge_color=brightgreen
-<<<<<<< HEAD
             summary="Rosetta ${{ inputs.BASE_LIBRARY }} build on ${{ inputs.ARCHITECTURE }}: $badge_message"
           else
             badge_message="fail"
             badge_color=red
             summary="Rosetta ${{ inputs.BASE_LIBRARY }} build on ${{ inputs.ARCHITECTURE }}: $badge_message"
-=======
-            summary="${{ inputs.BASE_LIBRARY }} build on ${{ inputs.ARCHITECTURE }}: $badge_message"
-          else
-            badge_message="fail"
-            badge_color=red
-            summary="${{ inputs.BASE_LIBRARY }} build on ${{ inputs.ARCHITECTURE }}: $badge_message"
->>>>>>> 903f6619
           fi
 
           to_json \
@@ -197,11 +178,7 @@
       - name: Upload sitrep and badge
         uses: actions/upload-artifact@v3
         with:
-<<<<<<< HEAD
           name: ${{ inputs.ARTIFACT_NAME }}-${{ inputs.BASE_LIBRARY }}-${{ inputs.ARCHITECTURE }}
-=======
-          name: ${{ env.ARTIFACT_NAME_FULL }}
->>>>>>> 903f6619
           path: |
             sitrep.json
             ${{ env.BADGE_FILENAME_FULL }}