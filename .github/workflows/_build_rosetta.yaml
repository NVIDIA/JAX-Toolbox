name: ~build Rosetta container

on:
  workflow_call:
    inputs:
      ARCHITECTURE:
        type: string
        description: 'CPU architecture to build the image for, e.g. amd64, arm64'
        required: true
      BASE_LIBRARY:
        type: string
        description: 'Choice of base library to build on:'
        required: false
        default: t5x
      BASE_IMAGE:
        type: string
        description: 'Base docker image that provides the foundation library'
        required: false
      BUILD_DATE:
        type: string
        description: 'Build date in YYYY-MM-DD format'
        required: false
        default: 'NOT SPECIFIED'
<<<<<<< HEAD
      ARTIFACT_NAME:
        type: string
        description: 'Name of the artifact zip file'
        required: false
        default: 'artifact-rosetta-build'
      BADGE_FILENAME:
        type: string
        description: 'Name of the endpoint JSON file for shields.io badge (w/o .json || arch || library)'
        required: false
        default: 'badge-rosetta-build'
    outputs:
      DOCKER_TAG_MEALKIT:
        description: "Tags of the 'mealkit' image built"
        value: ${{ jobs.build-rosetta.outputs.DOCKER_TAG_MEALKIT }}
=======
      BADGE_FILENAME:
        type: string
        description: 'Name of the endpoint JSON file for shields.io badge'
        required: false
        default: 'badge-rosetta-build'    
    outputs:
      DOCKER_TAG_MEALKIT:
        description: 'Tags of the mealkit image build'
        value: $ {{ jobs.build-rosetta.outputs.DOCKER_TAG_MEALKIT }}
>>>>>>> 39f27dc6
      DOCKER_TAG_FINAL:
        description: "Tags of the complete image built"
        value: ${{ jobs.build-rosetta.outputs.DOCKER_TAG_FINAL }}

env:
  UPLD_IMAGE: ghcr.io/nvidia/jax-toolbox-internal
  DOCKER_REGISTRY: ghcr.io/nvidia

permissions:
  contents: read  # to fetch code
  actions:  write # to cancel previous workflows
  packages: write # to upload container

jobs:

  build-rosetta:
    runs-on: [self-hosted, "${{ inputs.ARCHITECTURE }}", small]
    env:
<<<<<<< HEAD
      BADGE_FILENAME_FULL: ${{ inputs.BADGE_FILENAME }}-${{ inputs.BASE_LIBRARY }}-${{ inputs.ARCHITECTURE }}.json
      ARTIFACT_NAME_FULL: ${{ inputs.ARTIFACT_NAME}}-${{ inputs.BASE_LIBRARY }}-${{ inputs.ARCHITECTURE }}
=======
      BADGE_FILENAME_FULL: ${{ inputs.BADGE_FILENAME}}-${{ inputs.ARCHITECTURE}}.json
>>>>>>> 39f27dc6
    outputs:
      DOCKER_TAG_MEALKIT: ${{ steps.mealkit-metadata.outputs.tags }}
      DOCKER_TAG_FINAL: ${{ steps.final-metadata.outputs.tags }}
    steps:
      - name: Print environment variables
        run: env

      - name: Set default BASE_IMAGE
        id: defaults
        run: |
          if [[ -n "${{ inputs.BASE_IMAGE }}" ]]; then
            echo "BASE_IMAGE=${{ inputs.BASE_IMAGE }}" >> "$GITHUB_OUTPUT"
          else
            echo "BASE_IMAGE=${{ env.DOCKER_REGISTRY }}/upstream-${{ inputs.BASE_LIBRARY }}:latest" >> "$GITHUB_OUTPUT"
          fi

      - name: Check out the repository under ${GITHUB_WORKSPACE}
        uses: actions/checkout@v3

      - name: Login to GitHub Container Registry
        uses: docker/login-action@v2
        with:
          registry: ghcr.io
          username: ${{ github.repository_owner }}
          password: ${{ secrets.GITHUB_TOKEN }}

      - name: Set up Docker Buildx
        uses: docker/setup-buildx-action@v2
        with:
          driver-opts: |
            image=moby/buildkit:v0.12.1
      
      - name: Set docker metadata - mealkit
        id: mealkit-metadata
        uses: docker/metadata-action@v4
        with:
          images: ${{ env.UPLD_IMAGE }}
          flavor: latest=false
          tags: type=raw,value=${{ github.run_id }}-${{ inputs.BASE_LIBRARY }}-${{ inputs.ARCHITECTURE }}-mealkit
          labels: org.opencontainers.image.created=${{ inputs.BUILD_DATE }}

<<<<<<< HEAD
      - name: Set docker metadata - mealkit
        id: mealkit-metadata
        uses: docker/metadata-action@v4
        with:
          images: |
            ${{ env.UPLD_IMAGE }}
          flavor: |
            latest=false
          tags: |
            type=raw,value=${{ github.run_id }}-${{ inputs.BASE_LIBRARY }}-${{ inputs.ARCHITECTURE }}-mealkit
          labels:
            org.opencontainers.image.created=${{ inputs.BUILD_DATE }}

      - name: Build mealkit image
=======
      - name: Build docker images - mealkit
        id: mealkit-build
>>>>>>> 39f27dc6
        uses: docker/build-push-action@v4
        with:
          context: rosetta/
          push: true
          file: rosetta/Dockerfile.${{ inputs.BASE_LIBRARY }}
          platforms: linux/${{ inputs.ARCHITECTURE }}
          tags: ${{ steps.mealkit-metadata.outputs.tags }}
          labels: ${{ steps.mealkit-metadata.outputs.labels }}
          target: mealkit
          build-args: |
            BASE_IMAGE=${{ steps.defaults.outputs.BASE_IMAGE }}

      - name: Set docker metadata - final
        id: final-metadata
        uses: docker/metadata-action@v4
        with:
<<<<<<< HEAD
          images: |
            ${{ env.UPLD_IMAGE }}
          flavor: |
            latest=false
          tags: |
            type=raw,value=${{ github.run_id }}-${{ inputs.BASE_LIBRARY }}-${{ inputs.ARCHITECTURE }}
          labels:
            org.opencontainers.image.created=${{ inputs.BUILD_DATE }}

      - name: Build final image
        id: final-build
=======
          images: ${{ env.UPLD_IMAGE }}
          flavor: latest=false
          tags: type=raw,value=${{ github.run_id }}-${{ inputs.BASE_LIBRARY }}-${{ inputs.ARCHITECTURE }}-final
          labels: org.opencontainers.image.created=${{ inputs.BUILD_DATE }}

      - name: Build docker images - final
>>>>>>> 39f27dc6
        uses: docker/build-push-action@v4
        with:
          context: rosetta/
          push: true
          file: rosetta/Dockerfile.${{ inputs.BASE_LIBRARY }}
          platforms: linux/${{ inputs.ARCHITECTURE }}
          tags: ${{ steps.final-metadata.outputs.tags }}
          labels: ${{ steps.final-metadata.outputs.labels }}
          target: final
          build-args: |
<<<<<<< HEAD
            BASE_IMAGE=${{ steps.defaults.outputs.BASE_IMAGE }}

      - name: Extract patches
        run: rosetta/scripts/extract-patches.sh ${{ steps.final-metadata.outputs.tags }}

      - name: Archive generated patches
        uses: actions/upload-artifact@v3
        with:
          name: patches-${{ inputs.BASE_LIBRARY }}-${{ github.run_id }}-${{ inputs.BUILD_DATE }}-${{ inputs.ARCHITECTURE }}
          path: rosetta/patches

      - name: Generate sitrep
        if: success() || failure()
        shell: bash -x -e {0}
        run: |
          # bring in utility functions
          source .github/workflows/scripts/to_json.sh

          badge_label='${{ inputs.BASE_LIBRARY }} ${{ inputs.ARCHITECTURE }} build'
          tags="${{ steps.final-metadata.outputs.tags }}"
          digest="${{ steps.final-build.outputs.digest }}"
          outcome="${{ steps.final-build.outcome }}"

          if [[ ${outcome} == "success" ]]; then
            badge_message="pass"
            badge_color=brightgreen
            summary="${{ inputs.BASE_LIBRARY }} build on ${{ inputs.ARCHITECTURE }}: $badge_message"
          else
            badge_message="fail"
            badge_color=red
            summary="${{ inputs.BASE_LIBRARY }} build on ${{ inputs.ARCHITECTURE }}: $badge_message"
          fi

          to_json \
            summary \
            badge_label tags digest outcome \
          > sitrep.json

          schemaVersion=1 \
          label="${badge_label}" \
          message="${badge_message}" \
          color="${badge_color}" \
          to_json schemaVersion label message color \
          > ${{ env.BADGE_FILENAME_FULL }}

      - name: Upload sitrep and badge
        uses: actions/upload-artifact@v3
        with:
          name: ${{ env.ARTIFACT_NAME_FULL }}
          path: |
            sitrep.json
            ${{ env.BADGE_FILENAME_FULL }}
=======
            BASE_IMAGE=${{ steps.defaults.outputs.BASE_IMAGE }}
>>>>>>> 39f27dc6
<|MERGE_RESOLUTION|>--- conflicted
+++ resolved
@@ -21,7 +21,6 @@
         description: 'Build date in YYYY-MM-DD format'
         required: false
         default: 'NOT SPECIFIED'
-<<<<<<< HEAD
       ARTIFACT_NAME:
         type: string
         description: 'Name of the artifact zip file'
@@ -36,17 +35,6 @@
       DOCKER_TAG_MEALKIT:
         description: "Tags of the 'mealkit' image built"
         value: ${{ jobs.build-rosetta.outputs.DOCKER_TAG_MEALKIT }}
-=======
-      BADGE_FILENAME:
-        type: string
-        description: 'Name of the endpoint JSON file for shields.io badge'
-        required: false
-        default: 'badge-rosetta-build'    
-    outputs:
-      DOCKER_TAG_MEALKIT:
-        description: 'Tags of the mealkit image build'
-        value: $ {{ jobs.build-rosetta.outputs.DOCKER_TAG_MEALKIT }}
->>>>>>> 39f27dc6
       DOCKER_TAG_FINAL:
         description: "Tags of the complete image built"
         value: ${{ jobs.build-rosetta.outputs.DOCKER_TAG_FINAL }}
@@ -65,12 +53,8 @@
   build-rosetta:
     runs-on: [self-hosted, "${{ inputs.ARCHITECTURE }}", small]
     env:
-<<<<<<< HEAD
       BADGE_FILENAME_FULL: ${{ inputs.BADGE_FILENAME }}-${{ inputs.BASE_LIBRARY }}-${{ inputs.ARCHITECTURE }}.json
-      ARTIFACT_NAME_FULL: ${{ inputs.ARTIFACT_NAME}}-${{ inputs.BASE_LIBRARY }}-${{ inputs.ARCHITECTURE }}
-=======
-      BADGE_FILENAME_FULL: ${{ inputs.BADGE_FILENAME}}-${{ inputs.ARCHITECTURE}}.json
->>>>>>> 39f27dc6
+      ARTIFACT_NAME_FULL: ${{ inputs.ARTIFACT_NAME }}-${{ inputs.BASE_LIBRARY }}-${{ inputs.ARCHITECTURE }}
     outputs:
       DOCKER_TAG_MEALKIT: ${{ steps.mealkit-metadata.outputs.tags }}
       DOCKER_TAG_FINAL: ${{ steps.final-metadata.outputs.tags }}
@@ -112,25 +96,8 @@
           tags: type=raw,value=${{ github.run_id }}-${{ inputs.BASE_LIBRARY }}-${{ inputs.ARCHITECTURE }}-mealkit
           labels: org.opencontainers.image.created=${{ inputs.BUILD_DATE }}
 
-<<<<<<< HEAD
-      - name: Set docker metadata - mealkit
-        id: mealkit-metadata
-        uses: docker/metadata-action@v4
-        with:
-          images: |
-            ${{ env.UPLD_IMAGE }}
-          flavor: |
-            latest=false
-          tags: |
-            type=raw,value=${{ github.run_id }}-${{ inputs.BASE_LIBRARY }}-${{ inputs.ARCHITECTURE }}-mealkit
-          labels:
-            org.opencontainers.image.created=${{ inputs.BUILD_DATE }}
-
-      - name: Build mealkit image
-=======
       - name: Build docker images - mealkit
         id: mealkit-build
->>>>>>> 39f27dc6
         uses: docker/build-push-action@v4
         with:
           context: rosetta/
@@ -147,26 +114,12 @@
         id: final-metadata
         uses: docker/metadata-action@v4
         with:
-<<<<<<< HEAD
-          images: |
-            ${{ env.UPLD_IMAGE }}
-          flavor: |
-            latest=false
-          tags: |
-            type=raw,value=${{ github.run_id }}-${{ inputs.BASE_LIBRARY }}-${{ inputs.ARCHITECTURE }}
-          labels:
-            org.opencontainers.image.created=${{ inputs.BUILD_DATE }}
-
-      - name: Build final image
-        id: final-build
-=======
           images: ${{ env.UPLD_IMAGE }}
           flavor: latest=false
           tags: type=raw,value=${{ github.run_id }}-${{ inputs.BASE_LIBRARY }}-${{ inputs.ARCHITECTURE }}-final
           labels: org.opencontainers.image.created=${{ inputs.BUILD_DATE }}
 
       - name: Build docker images - final
->>>>>>> 39f27dc6
         uses: docker/build-push-action@v4
         with:
           context: rosetta/
@@ -177,7 +130,6 @@
           labels: ${{ steps.final-metadata.outputs.labels }}
           target: final
           build-args: |
-<<<<<<< HEAD
             BASE_IMAGE=${{ steps.defaults.outputs.BASE_IMAGE }}
 
       - name: Extract patches
@@ -229,7 +181,4 @@
           name: ${{ env.ARTIFACT_NAME_FULL }}
           path: |
             sitrep.json
-            ${{ env.BADGE_FILENAME_FULL }}
-=======
-            BASE_IMAGE=${{ steps.defaults.outputs.BASE_IMAGE }}
->>>>>>> 39f27dc6
+            ${{ env.BADGE_FILENAME_FULL }}