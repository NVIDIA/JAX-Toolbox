--- conflicted
+++ resolved
@@ -147,10 +147,7 @@
           platforms: linux/${{ inputs.ARCHITECTURE }}
           tags: ${{ steps.final-metadata.outputs.tags }}
           labels: ${{ steps.final-metadata.outputs.labels }}
-<<<<<<< HEAD
-=======
           target: final
->>>>>>> 39f27dc6
           build-args: |
             BASE_IMAGE=${{ inputs.BASE_IMAGE }}
             BUILD_DATE=${{ inputs.BUILD_DATE }}
@@ -166,11 +163,7 @@
           # bring in utility functions
           source .github/workflows/scripts/to_json.sh
 
-<<<<<<< HEAD
           badge_label='Upstream T5X ${{ inputs.ARCHITECTURE }} build'
-=======
-          badge_label='T5X ${{ inputs.ARCHITECTURE }} build'
->>>>>>> 39f27dc6
           tags="${{ steps.final-metadata.outputs.tags }}"
           digest="${{ steps.final-build.outputs.digest }}"
           outcome="${{ steps.final-build.outcome }}"
@@ -178,19 +171,11 @@
           if [[ ${outcome} == "success" ]]; then
             badge_message="pass"
             badge_color=brightgreen
-<<<<<<< HEAD
             summary="Upstream T5X build on ${{ inputs.ARCHITECTURE }}: $badge_message"
           else
             badge_message="fail"
             badge_color=red
             summary="Upstream T5X build on ${{ inputs.ARCHITECTURE }}: $badge_message"
-=======
-            summary="T5X build on ${{ inputs.ARCHITECTURE }}: $badge_message"
-          else
-            badge_message="fail"
-            badge_color=red
-            summary="T5X build on ${{ inputs.ARCHITECTURE }}: $badge_message"
->>>>>>> 39f27dc6
           fi
 
           to_json \
