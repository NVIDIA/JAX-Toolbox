--- conflicted
+++ resolved
@@ -2,7 +2,6 @@
 on:
   schedule:
     - cron: '30 8 * * *'
-<<<<<<< HEAD
   #pull_request:
   #  types:
   #    - opened
@@ -11,17 +10,7 @@
   #    - synchronize
   #  paths-ignore:
   #    - '**.md'
-=======
-  pull_request:
-    types:
-      - opened
-      - reopened
-      - ready_for_review
-      - synchronize
-    paths-ignore:
-      - '**.md'
-      - '.github/triage/**'
->>>>>>> 92243a8a
+  #    - '.github/triage/**'
   workflow_dispatch:
     inputs:
       # Note that cuda-dl-base installs the NCCL tests, while the vanilla nvidia/cuda
