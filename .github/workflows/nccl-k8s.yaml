--- conflicted
+++ resolved
@@ -1,6 +1,5 @@
 name: NCCL on Kubernetes
 on:
-<<<<<<< HEAD
   schedule:
     - cron: '30 8 * * *'
   #pull_request:
@@ -12,8 +11,6 @@
   #  paths-ignore:
   #    - '**.md'
   #    - '.github/triage/**'
-=======
->>>>>>> a672761c
   workflow_dispatch:
     inputs:
       CONTAINER:
