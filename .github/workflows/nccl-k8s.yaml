name: NCCL on Kubernetes
on:
<<<<<<< HEAD
=======
  schedule:
    - cron: '30 8 * * *'
  pull_request:
    types:
      - opened
      - reopened
      - ready_for_review
      - synchronize
    paths-ignore:
      - '**.md'
      - '.github/triage/**'
>>>>>>> 92243a8a
  workflow_dispatch:
    inputs:
      CONTAINER:
        type: string
        default: ghcr.io/nvidia/jax:base
        description: Container to test, this is assumed to already contain the NCCL tests
        required: true

concurrency:
  group: ${{ github.workflow }}-${{ github.head_ref || github.run_id }}
  cancel-in-progress: ${{ github.ref != 'refs/heads/main' }}

permissions:
  actions:  write # to cancel previous workflows
  contents: read  # to fetch code
  packages: write # to upload container

jobs:
  nccl-tests:
    uses: ./.github/workflows/_test_nccl.yaml
    with:
      CONTAINER: ${{ inputs.CONTAINER }}
    secrets: inherit<|MERGE_RESOLUTION|>--- conflicted
+++ resolved
@@ -1,7 +1,5 @@
 name: NCCL on Kubernetes
 on:
-<<<<<<< HEAD
-=======
   schedule:
     - cron: '30 8 * * *'
   pull_request:
@@ -13,7 +11,6 @@
     paths-ignore:
       - '**.md'
       - '.github/triage/**'
->>>>>>> 92243a8a
   workflow_dispatch:
     inputs:
       CONTAINER:
