--- conflicted
+++ resolved
@@ -104,7 +104,7 @@
     steps:
       - name: Print environment variables
         run: env
-        
+
       - name: Check out the repository under ${GITHUB_WORKSPACE}
         uses: actions/checkout@v4
 
@@ -170,14 +170,10 @@
             GIT_USER_NAME=${{ inputs.GIT_USER_NAME }}
             GIT_USER_EMAIL=${{ inputs.GIT_USER_EMAIL }}
             BUILD_DATE=${{ inputs.BUILD_DATE }}
-<<<<<<< HEAD
-            ${{ inputs.BASE_IMAGE != 'latest' && format('BASE_IMAGE={0}', inputs.BASE_IMAGE) }}
+            ${{ inputs.BASE_IMAGE != 'latest' && format('BASE_IMAGE={0}', inputs.BASE_IMAGE) || '' }}
             JAX_NCCL_VERSION=${{ needs.nccl-version.outputs.JAX_NCCL_VERSION }}
             JAX_LIBNCCL_PACKAGE=${{ needs.nccl-version.outputs.JAX_LIBNCCL_PACKAGE }}
-=======
-            ${{ inputs.BASE_IMAGE != 'latest' && format('BASE_IMAGE={0}', inputs.BASE_IMAGE) || '' }}
->>>>>>> 38f1c078
-        
+
       - name: Generate sitrep
         if: "!cancelled()"
         shell: bash -x -e {0}
