name: ~build CUDA+Python base container

on:
  workflow_call:
    inputs:
      ARCHITECTURE:
        type: string
        description: 'CPU architecture to build the image for, e.g. amd64, arm64'
        required: true
      BASE_IMAGE:
        type: string
        description: 'Base CUDA image, e.g. nvidia/cuda:X.Y.Z-devel-ubuntu22.04'
        required: false
        default: latest
      BUILD_DATE:
        type: string
        description: "Build date in YYYY-MM-DD format"
        required: false
        default: 'NOT SPECIFIED'
      ARTIFACT_NAME:
        type: string
        description: 'Name of the artifact zip file'
        required: false
        default: 'artifact-base-build'
      BADGE_FILENAME:
        type: string
        description: 'Name of the endpoint JSON file for shields.io badge'
        required: false
        default: 'badge-base-build'
      GIT_USER_NAME:
        type: string
        description: 'Username in GIT to perform git pull/push'
        required: false
        default: 'JAX Toolbox'
      GIT_USER_EMAIL:
        type: string
        description: 'User email in GIT to perform git pull/push'
        required: false
        default: 'jax@nvidia.com'
      MANIFEST_ARTIFACT_NAME:
        type: string
        description: Artifact name in current run w/ manifest/patches. Leaving empty uses manifest/patches in current branch
        default: ''
        required: false
    outputs:
      DOCKER_TAG:
        description: "Tag of the image built"
        value: ${{ jobs.build-base.outputs.DOCKER_TAG }}

env:
  UPLD_IMAGE: ghcr.io/nvidia/jax-toolbox-internal

permissions:
  contents: read  # to fetch code
  actions:  write # to cancel previous workflows
  packages: write # to upload container

jobs:

  nvidia-require-cuda:
    runs-on: ubuntu-22.04
    outputs:
      NVIDIA_REQUIRE_CUDA: ${{ steps.metadata.outputs.NVIDIA_REQUIRE_CUDA }}
    steps:
      - name: Check out the repository under ${GITHUB_WORKSPACE}
        uses: actions/checkout@v4

      - name: Get NVIDIA_REQUIRE_CUDA env variable from AMD64 CUDA image
        id: metadata
        shell: bash -x -e {0}
        run: |
          BASE_IMAGE=${{ inputs.BASE_IMAGE }}
          if [[ $BASE_IMAGE == latest ]]; then
            BASE_IMAGE=$(sed -n "s/^ARG BASE_IMAGE=\(.*\)$/\1/p" .github/container/Dockerfile.base)
          fi
          NVIDIA_REQUIRE_CUDA=$(skopeo inspect "docker://docker.io/${BASE_IMAGE}" | jq -r '.Env[] | select(startswith("NVIDIA_REQUIRE_CUDA=")) | ltrimstr("NVIDIA_REQUIRE_CUDA=")')
          echo "NVIDIA_REQUIRE_CUDA=${NVIDIA_REQUIRE_CUDA}" >> $GITHUB_OUTPUT

  build-base:
    needs: nvidia-require-cuda
    runs-on: [self-hosted, "${{ inputs.ARCHITECTURE }}", small]
    env:
      BADGE_FILENAME_FULL: ${{ inputs.BADGE_FILENAME }}-${{ inputs.ARCHITECTURE }}.json
    outputs:
      DOCKER_TAG: ${{ steps.meta.outputs.tags }}
    steps:
      - name: Print environment variables
        run: env

      - name: Check out the repository under ${GITHUB_WORKSPACE}
        uses: actions/checkout@v4

      - name: Delete checked-out manifest and patches
        if: inputs.MANIFEST_ARTIFACT_NAME != ''
        run: |
          rm .github/container/manifest.yaml
          rm -rf .github/container/patches

      - name: Replace checked-out manifest file/patches with bumped one
        if: inputs.MANIFEST_ARTIFACT_NAME != ''
        uses: actions/download-artifact@v4
        with:
          name: ${{ inputs.MANIFEST_ARTIFACT_NAME }}
          path: .github/container/

      - name: Log the changes in manifest file and patch folder
        working-directory: .github/container
        shell: bash -x -e {0}
        run: |
          ls -lah
          ls -lah patches
          echo "Changes in manifest file and patch folder"
          git diff

      - name: Login to GitHub Container Registry
        uses: docker/login-action@v3
        with:
          registry: ghcr.io
          username: ${{ github.repository_owner }}
          password: ${{ secrets.GITHUB_TOKEN }}

      - name: Set up Docker Buildx
        uses: docker/setup-buildx-action@v3
        with:
          driver-opts: |
            image=moby/buildkit:v0.12.1

      - name: Set docker metadata
        id: meta
        uses: docker/metadata-action@v5
        with:
          images: |
            ${{ env.UPLD_IMAGE }}
          flavor: |
            latest=false
          tags: |
            type=raw,value=${{ github.run_id }}-base-${{ inputs.ARCHITECTURE }}
          labels:
            org.opencontainers.image.created=${{ inputs.BUILD_DATE }}

      - name: Build docker images
        id: build
        uses: docker/build-push-action@v5
        with:
          context: .github/container
          push: true
          file: .github/container/Dockerfile.base
          platforms: linux/${{ inputs.ARCHITECTURE }}
          tags: ${{ steps.meta.outputs.tags }}
          labels: ${{ steps.meta.outputs.labels }}
          build-args: |
            GIT_USER_NAME=${{ inputs.GIT_USER_NAME }}
            GIT_USER_EMAIL=${{ inputs.GIT_USER_EMAIL }}
            BUILD_DATE=${{ inputs.BUILD_DATE }}
<<<<<<< HEAD
            ${{ inputs.BASE_IMAGE != 'latest' && format('BASE_IMAGE={0}', inputs.BASE_IMAGE) }}
            NVIDIA_REQUIRE_CUDA='${{ needs.nvidia-require-cuda.outputs.NVIDIA_REQUIRE_CUDA }}'
=======
            ${{ inputs.BASE_IMAGE != 'latest' && format('BASE_IMAGE={0}', inputs.BASE_IMAGE) || '' }}
>>>>>>> 0c3a31c5
        
      - name: Generate sitrep
        if: "!cancelled()"
        shell: bash -x -e {0}
        run: |
          # bring in utility functions
          source .github/workflows/scripts/to_json.sh

          badge_label='Base image ${{ inputs.ARCHITECTURE }} build'
          tags="${{ steps.meta.outputs.tags }}"
          digest="${{ steps.build.outputs.digest }}"
          outcome="${{ steps.build.outcome }}"

          if [[ ${outcome} == "success" ]]; then
            badge_message="pass"
            badge_color=brightgreen
            summary="Base image build on ${{ inputs.ARCHITECTURE }}: $badge_message"
          else
            badge_message="fail"
            badge_color=red
            summary="Base image build on ${{ inputs.ARCHITECTURE }}: $badge_message"
          fi

          to_json \
            summary \
            badge_label tags digest outcome \
          > sitrep.json

          schemaVersion=1 \
          label="${badge_label}" \
          message="${badge_message}" \
          color="${badge_color}" \
          to_json schemaVersion label message color \
          > ${{ env.BADGE_FILENAME_FULL }}

      - name: Upload sitrep and badge
        if: "!cancelled()"
        uses: actions/upload-artifact@v4
        with:
          name: ${{ inputs.ARTIFACT_NAME }}-${{ inputs.ARCHITECTURE }}
          path: |
            sitrep.json
            ${{ env.BADGE_FILENAME_FULL }}<|MERGE_RESOLUTION|>--- conflicted
+++ resolved
@@ -152,13 +152,8 @@
             GIT_USER_NAME=${{ inputs.GIT_USER_NAME }}
             GIT_USER_EMAIL=${{ inputs.GIT_USER_EMAIL }}
             BUILD_DATE=${{ inputs.BUILD_DATE }}
-<<<<<<< HEAD
-            ${{ inputs.BASE_IMAGE != 'latest' && format('BASE_IMAGE={0}', inputs.BASE_IMAGE) }}
-            NVIDIA_REQUIRE_CUDA='${{ needs.nvidia-require-cuda.outputs.NVIDIA_REQUIRE_CUDA }}'
-=======
             ${{ inputs.BASE_IMAGE != 'latest' && format('BASE_IMAGE={0}', inputs.BASE_IMAGE) || '' }}
->>>>>>> 0c3a31c5
-        
+            NVIDIA_REQUIRE_CUDA='${{ needs.nvidia-require-cuda.outputs.NVIDIA_REQUIRE_CUDA }}'        
       - name: Generate sitrep
         if: "!cancelled()"
         shell: bash -x -e {0}
