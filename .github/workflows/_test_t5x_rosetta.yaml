name: ~test T5X(Rosetta), MGMN

on:
  workflow_call:
    inputs:
      T5X_IMAGE:
        type: string
        description: T5X image from ghcr.io/nvidia/t5x
        default: 'ghcr.io/nvidia/t5x:latest'
        required: false
      ARTIFACT_NAME:
        type: string
        description:  If provided, will prepend a prefix to the artifact name. Helpful if re-running this reusable workflow to prevent clobbering of artifacts
        default: "artifact-t5x-rosetta-mgmn-test"
        required: false
      BADGE_FILENAME:
        type: string
        description: 'Name of the endpoint JSON file for shields.io badge'
        required: false
        default: 'badge-t5x-rosetta-mgmn-test.json'
      FW_NAME:
        type: string
        description: 'Name of the framework being used'
        required: false
        default: 'T5X'
    outputs:
      TEST_STATUS:
        description: 'Summary pass/fail value indicating if results from tests are acceptable'
        value: ${{ jobs.publish-test.outputs.STATUS }}

env:
  BATCH_SIZE_PER_GPU: 32
  VIT_BATCH_SIZE_PER_GPU: 256

jobs:

  single-process-multi-device:
    strategy:
      matrix:
        include:
          - TEST_NAME: "1P1G_te-1"
            N_GPU: 1
            ADDITIONAL_ARGS: ""
            EXTRA_GIN_ARGS: "--gin.train/utils.DatasetConfig.pack=False --gin.train_eval/utils.DatasetConfig.pack=False"
          - TEST_NAME: "1P1G_te-0"
            N_GPU: 1
            ADDITIONAL_ARGS: "--enable-te 0"
            EXTRA_GIN_ARGS: ""
          - TEST_NAME: "1P8G_te-1"
            N_GPU: 8
            ADDITIONAL_ARGS: ""
            EXTRA_GIN_ARGS: "--gin.train/utils.DatasetConfig.pack=False --gin.train_eval/utils.DatasetConfig.pack=False"
      fail-fast: false

    runs-on: ubuntu-22.04
    env:
      BADGE_FILENAME_FULL: rosetta-t5x-single-process-multi-device
    steps:
      - name: Print environment variables
        run: env

      - name: Setup SSH agent
        uses: webfactory/ssh-agent@v0.8.0
        with:
          ssh-private-key: ${{ secrets.SSH_PRIVATE_KEY }}
          
      - name: Check out the repository under ${GITHUB_WORKSPACE}
        uses: actions/checkout@v3
        
      - name: Setup SSH known hosts
        id: ssh-known-hosts
        run: |
          mkdir -p ~/.ssh
          cat >> ~/.ssh/known_hosts << EOF
          ${{ vars.SSH_KNOWN_HOSTS }}
          EOF
          chmod 600 ~/.ssh/known_hosts
          echo "FILE=$(realpath ~/.ssh/known_hosts)" >> $GITHUB_OUTPUT

      - name: Labels and metadata
        id: meta
        shell: bash -x -e {0}
        run: |
          IMAGE="$(echo ${{inputs.T5X_IMAGE}} | sed 's/\//#/')"
          TEST_CASE_NAME=${{ matrix.TEST_NAME }}
          JOB_NAME=${{ inputs.ARTIFACT_NAME }}rosetta-T5X-${GITHUB_RUN_ID}-${TEST_CASE_NAME}
          LOG_FILE=/nfs/cluster/${JOB_NAME}.log
          MODEL_PATH=/nfs/cluster/${JOB_NAME}
          BATCH_SIZE=$((${{ env.BATCH_SIZE_PER_GPU }} * ${{ matrix.N_GPU }}))
          for var in IMAGE TEST_CASE_NAME JOB_NAME LOG_FILE MODEL_PATH BATCH_SIZE; do
            echo "$var=${!var}" >> $GITHUB_OUTPUT
          done

      - name: Submit SLURM jobs over SSH
        id: submit
        shell: bash -O expand_aliases -x -e {0}
        run: |
          cd $GITHUB_WORKSPACE
          alias sshx='ssh -o "ServerAliveInterval 7" ${{ secrets.CLUSTER_LOGIN_USER }}@${{ vars.HOSTNAME_SLURM_LOGIN }}'
          sshx "date && hostname && sinfo"
          sshx mkdir -p ${{ steps.meta.outputs.MODEL_PATH }}
          JOB=$(sshx sbatch --parsable << EOF
          #!/bin/bash
          #SBATCH --job-name=${{ steps.meta.outputs.JOB_NAME }}
          #SBATCH --exclusive
          #SBATCH --nodes=1
          #SBATCH --tasks=1
          #SBATCH --gpus-per-node=${{ matrix.N_GPU }}
          #SBATCH --time=00:30:00
          #SBATCH --output=${{ steps.meta.outputs.LOG_FILE }}
          #SBATCH --export="ENROOT_PASSWORD=${{ secrets.GITHUB_TOKEN }}"
          time srun \
            --container-image=${{ steps.meta.outputs.IMAGE }} \
            --container-mounts=${{ steps.meta.outputs.MODEL_PATH }}:/output \
            --container-entrypoint \
            bash -c 'wget -P /tmp/ https://raw.githubusercontent.com/NVIDIA/JAX-Toolbox/${{ github.sha }}/.github/container/test-t5x.sh && sleep 10 && bash /tmp/test-t5x.sh \
              --output /output/${{ steps.meta.outputs.TEST_CASE_NAME }} \
              --dtype bfloat16 \
              --batch-size ${{ steps.meta.outputs.BATCH_SIZE }} \
              --epochs 7 \
              --steps-per-epoch 100 \
              --use-contrib-configs \
              ${{ matrix.ADDITIONAL_ARGS }} \
              ${{ matrix.EXTRA_GIN_ARGS != '' && format('--additional-args "{0}"', matrix.EXTRA_GIN_ARGS) || '' }}'
          EOF
          )

          echo "SLURM_JOB_ID=${JOB}" >> $GITHUB_OUTPUT

          set +x
          while sshx squeue -j $JOB | grep -q $JOB; do
            echo "SLURM Job $JOB is still running."
            sleep 15
          done
          echo "SLRUM Job $JOB finished."

          # Gather job info
          SLURM_STATE=$(sshx sacct -j $JOB --format=State --parsable2 --noheader |& head -n 1)
          SLURM_EXITCODE=$(sshx sacct -j $JOB --format=exitcode --parsable2 --noheader | sort -r -u | head -1 | cut -f 1 -d":" | sed 's/ //g')
          echo "SLURM Job state is ${SLURM_STATE}"
          echo "SLURM Job exit code is ${SLURM_EXITCODE}"
          echo "SLURM_STATE=${SLURM_STATE}" >> "$GITHUB_OUTPUT"
          echo "SLURM_EXITCODE=${SLURM_EXITCODE}" >> "$GITHUB_OUTPUT"

          set -x

      - name: Remove orphaned SLURM job if the CI job is canceled
        if: cancelled()
        shell: bash -x -e {0}
        run: |
          ssh ${{ secrets.CLUSTER_LOGIN_USER }}@${{ vars.HOSTNAME_SLURM_LOGIN }} \
            scancel ${{ steps.submit.outputs.SLURM_JOB_ID }}

      - name: Retrieve training logs and upload to TensorBoard server
        shell: bash -x -e {0}
        run: |
          cd $GITHUB_WORKSPACE
          mkdir output/
          rsync -rtz --progress \
            ${{ secrets.CLUSTER_LOGIN_USER }}@${{ vars.HOSTNAME_SLURM_LOGIN }}:${{ steps.meta.outputs.LOG_FILE }} \
            output/${{ steps.meta.outputs.TEST_CASE_NAME }}.log || true
          rsync -rtz --progress \
            ${{ secrets.CLUSTER_LOGIN_USER }}@${{ vars.HOSTNAME_SLURM_LOGIN }}:${{ steps.meta.outputs.MODEL_PATH }}/* \
            output/ || true
          rsync -rtz --progress \
            output/ \
            ${{ secrets.TENSORBOARD_UPLOAD_USER }}@${{ vars.HOSTNAME_TENSORBOARD }}:/tensorboard-logs/rosetta-T5X-${GITHUB_RUN_ID}/ || true

      - name: Write SLURM job status to file
        shell: bash -x -e {0}
        run: |
          python << EOF
          import json
          with open("output/${{ steps.meta.outputs.TEST_CASE_NAME }}-status.json", "w") as f:
              dump = {'state': "${{ steps.submit.outputs.SLURM_STATE }}", 'exitcode': "${{ steps.submit.outputs.SLURM_EXITCODE }}"}
              json.dump(dump, f)
          EOF
<<<<<<< HEAD
          
      - name: Generate sitrep
        if: success() || failure()
        shell: bash -x -e {0}
        run: |
          # bring in utility functions
          cd $GITHUB_WORKSPACE
          source .github/workflows/scripts/to_json.sh

          EXIT_STATUSES="output/*-status.json"
          badge_label='ROSETTA T5X SINGLE PROCESS MULTI DEVICE ${{ steps.meta.outputs.TEST_CASE_NAME }}'
          passed_tests=$(jq -r '. | select ((.state == "COMPLETED") and (.exitcode == "0")) | .state' $EXIT_STATUSES | wc -l)
          failed_tests=$(jq -r '. | select ((.state != "COMPLETED") or (.exitcode != "0")) | .state' $EXIT_STATUSES | wc -l)
          total_tests=$(ls $EXIT_STATUSES | wc -l)
          
          if [[ ${failed_tests} > 0 ]] || [[ ${total_tests} == 0 ]]; then
            badge_message='error'
            badge_color=red
            summary="ROSETTA T5X SINGLE PROCESS MULTI DEVICE ${{ steps.meta.outputs.TEST_CASE_NAME }}: $badge_message"
          else
            badge_message="${passed_tests}/${total_tests} passed"
            if [[ ${failed_tests} == 0 ]]; then
              badge_color=brightgreen
            else
              badge_color=yellow
            fi
            summary="ROSETTA T5X SINGLE PROCESS MULTI DEVICE ${{ steps.meta.outputs.TEST_CASE_NAME }}: $badge_message"
          fi

          to_json \
            summary \
            total_tests passed_tests failed_tests \
            badge_label badge_color badge_message \
          > output/sitrep.json

          schemaVersion=1 \
          label="${badge_label}" \
          message="${badge_message}" \
          color="${badge_color}" \
          to_json schemaVersion label message color \
          > output/${{ env.BADGE_FILENAME_FULL }}-${{ steps.meta.outputs.TEST_CASE_NAME }}.json
          
=======

>>>>>>> 639d7b5f
      - name: Upload training logs as artifacts
        uses: actions/upload-artifact@v3
        with:
          name: ${{ steps.meta.outputs.JOB_NAME }}
          path: output/*

  multi-gpu-multi-node:
    strategy:
      matrix:
        include:
          - TEST_NAME: "1N1G-te-1"
            N_GPU: 1
            N_NODE: 1
            ADDITIONAL_ARGS: ""
            EXTRA_GIN_ARGS: "--gin.train/utils.DatasetConfig.pack=False --gin.train_eval/utils.DatasetConfig.pack=False"
          - TEST_NAME: "1N8G-te-1"
            N_GPU: 8
            N_NODE: 1
            ADDITIONAL_ARGS: ""
            EXTRA_GIN_ARGS: "--gin.train/utils.DatasetConfig.pack=False --gin.train_eval/utils.DatasetConfig.pack=False"
          - TEST_NAME: "2N8G-te-1"
            N_GPU: 8
            N_NODE: 2
            ADDITIONAL_ARGS: ""
            EXTRA_GIN_ARGS: "--gin.train/utils.DatasetConfig.pack=False --gin.train_eval/utils.DatasetConfig.pack=False"
          - TEST_NAME: "2N2G_te-0"
            N_GPU: 2
            N_NODE: 2
            ADDITIONAL_ARGS: "--enable-te 0"
            EXTRA_GIN_ARGS: ""
      fail-fast: false

    runs-on: ubuntu-22.04
    env:
      BADGE_FILENAME_FULL: rosetta-t5x-multi-gpu-multi-node
    steps:
      - name: Print environment variables
        run: env

      - name: Check out the repository under ${GITHUB_WORKSPACE}
        uses: actions/checkout@v3

      - name: Setup SSH agent
        uses: webfactory/ssh-agent@v0.8.0
        with:
          ssh-private-key: ${{ secrets.SSH_PRIVATE_KEY }}

      - name: Setup SSH known hosts
        id: ssh-known-hosts
        run: |
          mkdir -p ~/.ssh
          cat >> ~/.ssh/known_hosts << EOF
          ${{ vars.SSH_KNOWN_HOSTS }}
          EOF
          chmod 600 ~/.ssh/known_hosts
          echo "FILE=$(realpath ~/.ssh/known_hosts)" >> $GITHUB_OUTPUT

      - name: Labels and metadata
        id: meta
        shell: bash -x -e {0}
        run: |
          IMAGE="$(echo ${{inputs.T5X_IMAGE}} | sed 's/\//#/')"
          TEST_CASE_NAME=${{ matrix.TEST_NAME }}
          TOTAL_TASKS=$((${{ matrix.N_GPU }} * ${{ matrix.N_NODE }}))
          JOB_NAME=${{ inputs.ARTIFACT_NAME }}rosetta-T5X-${GITHUB_RUN_ID}-${TEST_CASE_NAME}
          LOG_FILE=/nfs/cluster/${JOB_NAME}.log
          MODEL_PATH=/nfs/cluster/${JOB_NAME}
          BATCH_SIZE=$((${{ env.BATCH_SIZE_PER_GPU }} * ${{ matrix.N_GPU }} * ${{ matrix.N_NODE }}))
          for var in IMAGE TEST_CASE_NAME TOTAL_TASKS JOB_NAME LOG_FILE MODEL_PATH BATCH_SIZE; do
            echo "$var=${!var}" >> $GITHUB_OUTPUT
          done

      - name: Submit SLURM jobs over SSH
        id: submit
        shell: bash -O expand_aliases -x -e {0}
        run: |
          cd $GITHUB_WORKSPACE
          alias sshx='ssh -o "ServerAliveInterval 7" ${{ secrets.CLUSTER_LOGIN_USER }}@${{ vars.HOSTNAME_SLURM_LOGIN }}'
          sshx "date && hostname && sinfo"
          sshx mkdir -p ${{ steps.meta.outputs.MODEL_PATH }}
          JOB=$(sshx sbatch --parsable << EOF
          #!/bin/bash
          #SBATCH --job-name=${{ steps.meta.outputs.JOB_NAME }}
          #SBATCH --exclusive
          #SBATCH --nodes=${{ matrix.N_NODE }}
          #SBATCH --gpus-per-node=${{ matrix.N_GPU }}
          #SBATCH --tasks=${{ steps.meta.outputs.TOTAL_TASKS }}
          #SBATCH --tasks-per-node=${{ matrix.N_GPU }}
          #SBATCH --time=00:30:00
          #SBATCH --output=${{ steps.meta.outputs.LOG_FILE }}
          #SBATCH --export="ENROOT_PASSWORD=${{ secrets.GITHUB_TOKEN }}"
          time srun \
            --container-image=${{ steps.meta.outputs.IMAGE }} \
            --container-mounts=${{ steps.meta.outputs.MODEL_PATH }}:/output \
            --container-entrypoint \
            bash -c 'wget -P /tmp/ https://raw.githubusercontent.com/NVIDIA/JAX-Toolbox/${{ github.sha }}/.github/container/test-t5x.sh && sleep 10 && bash /tmp/test-t5x.sh \
              --output /output/${{ steps.meta.outputs.TEST_CASE_NAME }} \
              --dtype bfloat16 \
              --batch-size ${{ steps.meta.outputs.BATCH_SIZE }} \
              --epochs 7 \
              --steps-per-epoch 100 \
              --multiprocess \
              --use-contrib-configs \
              ${{ matrix.ADDITIONAL_ARGS }} \
              ${{ matrix.EXTRA_GIN_ARGS != '' && format('--additional-args "{0}"', matrix.EXTRA_GIN_ARGS) || '' }}'
          EOF
          )

          echo "SLURM_JOB_ID=${JOB}" >> $GITHUB_OUTPUT

          set +x
          while sshx squeue -j $JOB | grep -q $JOB; do
            echo "SLURM Job $JOB is still running."
            sleep 15
          done
          echo "SLRUM Job $JOB finished."

          # Gather job info
          SLURM_STATE=$(sshx sacct -j $JOB --format=State --parsable2 --noheader |& head -n 1)
          SLURM_EXITCODE=$(sshx sacct -j $JOB --format=exitcode --parsable2 --noheader | sort -r -u | head -1 | cut -f 1 -d":" | sed 's/ //g')
          echo "SLURM Job state is ${SLURM_STATE}"
          echo "SLURM Job exit code is ${SLURM_EXITCODE}"
          echo "SLURM_STATE=${SLURM_STATE}" >> "$GITHUB_OUTPUT"
          echo "SLURM_EXITCODE=${SLURM_EXITCODE}" >> "$GITHUB_OUTPUT"

          set -x

      - name: Remove orphaned SLURM job if the CI job is canceled
        if: cancelled()
        shell: bash -x -e {0}
        run: |
          ssh ${{ secrets.CLUSTER_LOGIN_USER }}@${{ vars.HOSTNAME_SLURM_LOGIN }} \
            scancel ${{ steps.submit.outputs.SLURM_JOB_ID }}

      - name: Retrieve training logs and upload to TensorBoard server
        shell: bash -x -e {0}
        run: |
          cd $GITHUB_WORKSPACE
          mkdir output/
          rsync -rtz --progress \
            ${{ secrets.CLUSTER_LOGIN_USER }}@${{ vars.HOSTNAME_SLURM_LOGIN }}:${{ steps.meta.outputs.LOG_FILE }} \
            output/${{ steps.meta.outputs.TEST_CASE_NAME }}.log || true
          rsync -rtz --progress \
            ${{ secrets.CLUSTER_LOGIN_USER }}@${{ vars.HOSTNAME_SLURM_LOGIN }}:${{ steps.meta.outputs.MODEL_PATH }}/* \
            output/ || true
          rsync -rtz --progress \
            output/ \
            ${{ secrets.TENSORBOARD_UPLOAD_USER }}@${{ vars.HOSTNAME_TENSORBOARD }}:/tensorboard-logs/{{ inputs.ARTIFACT_NAME }}rosetta-T5X-${GITHUB_RUN_ID}/ || true

      - name: Write SLURM job status to file
        shell: bash -x -e {0}
        run: |
          python << EOF
          import json
          with open("output/${{ steps.meta.outputs.TEST_CASE_NAME }}-status.json", "w") as f:
              dump = {'state': "${{ steps.submit.outputs.SLURM_STATE }}", 'exitcode': "${{ steps.submit.outputs.SLURM_EXITCODE }}"}
              json.dump(dump, f)
          EOF

<<<<<<< HEAD
      - name: Generate sitrep
        if: success() || failure()
        shell: bash -x -e {0}
        run: |
          # bring in utility functions
          cd $GITHUB_WORKSPACE
          source .github/workflows/scripts/to_json.sh

          EXIT_STATUSES="output/*-status.json"
          badge_label='ROSETTA T5X MULTI GPU MULTI NODE ${{ steps.meta.outputs.TEST_CASE_NAME }}'
          passed_tests=$(jq -r '. | select ((.state == "COMPLETED") and (.exitcode == "0")) | .state' $EXIT_STATUSES | wc -l)
          failed_tests=$(jq -r '. | select ((.state != "COMPLETED") or (.exitcode != "0")) | .state' $EXIT_STATUSES | wc -l)
          total_tests=$(ls $EXIT_STATUSES | wc -l)
          
          if [[ ${failed_tests} > 0 ]] || [[ ${total_tests} == 0 ]]; then
            badge_message='error'
            badge_color=red
            summary="ROSETTA T5X MULTI GPU MULTI NODE ${{ steps.meta.outputs.TEST_CASE_NAME }}: $badge_message"
          else
            badge_message="${passed_tests}/${total_tests} passed"
            if [[ ${failed_tests} == 0 ]]; then
              badge_color=brightgreen
            else
              badge_color=yellow
            fi
            summary="ROSETTA T5X MULTI GPU MULTI NODE ${{ steps.meta.outputs.TEST_CASE_NAME }}: $badge_message"
          fi

          to_json \
            summary \
            total_tests passed_tests failed_tests \
            badge_label badge_color badge_message \
          > output/sitrep.json

          schemaVersion=1 \
          label="${badge_label}" \
          message="${badge_message}" \
          color="${badge_color}" \
          to_json schemaVersion label message color \
          > output/${{ env.BADGE_FILENAME_FULL }}-${{ steps.meta.outputs.TEST_CASE_NAME }}.json
 
=======
>>>>>>> 639d7b5f
      - name: Upload training logs as artifacts
        uses: actions/upload-artifact@v3
        with:
          name: ${{ steps.meta.outputs.JOB_NAME }}
          path: output/*

  vit-single-process-multi-device:
    strategy:
      matrix:
        N_GPU: [8]
      fail-fast: false

    runs-on: ubuntu-22.04
    env:
      BADGE_FILENAME_FULL: rosetta-t5x-vit-single-process-multi-device
    steps:
      - name: Print environment variables
        run: env

      - name: Setup SSH agent
        uses: webfactory/ssh-agent@v0.8.0
        with:
          ssh-private-key: ${{ secrets.SSH_PRIVATE_KEY }}

      - name: Check out the repository under ${GITHUB_WORKSPACE}
        uses: actions/checkout@v3

      - name: Setup SSH known hosts
        id: ssh-known-hosts
        run: |
          mkdir -p ~/.ssh
          cat >> ~/.ssh/known_hosts << EOF
          ${{ vars.SSH_KNOWN_HOSTS }}
          EOF
          chmod 600 ~/.ssh/known_hosts
          echo "FILE=$(realpath ~/.ssh/known_hosts)" >> $GITHUB_OUTPUT

      - name: Labels and metadata
        id: meta
        shell: bash -x -e {0}
        run: |
          IMAGE="$(echo ${{inputs.T5X_IMAGE}} | sed 's/\//#/')"
          TEST_CASE_NAME=VIT1P${{ matrix.N_GPU }}G
          JOB_NAME=${{ inputs.ARTIFACT_NAME }}rosetta-VIT-${GITHUB_RUN_ID}-${TEST_CASE_NAME}
          LOG_FILE=/nfs/cluster/${JOB_NAME}.log
          MODEL_PATH=/nfs/cluster/${JOB_NAME}
          BATCH_SIZE=$((${{ env.VIT_BATCH_SIZE_PER_GPU }} * ${{ matrix.N_GPU }}))
          for var in IMAGE TEST_CASE_NAME JOB_NAME LOG_FILE MODEL_PATH BATCH_SIZE; do
            echo "$var=${!var}" >> $GITHUB_OUTPUT
          done

      - name: Submit SLURM jobs over SSH
        id: submit
        shell: bash -O expand_aliases -x -e {0}
        run: |
          cd $GITHUB_WORKSPACE
          alias sshx='ssh -o "ServerAliveInterval 7" ${{ secrets.CLUSTER_LOGIN_USER }}@${{ vars.HOSTNAME_SLURM_LOGIN }}'
          sshx "date && hostname && sinfo"
          sshx mkdir -p ${{ steps.meta.outputs.MODEL_PATH }}
          JOB=$(sshx sbatch --parsable << EOF
          #!/bin/bash
          #SBATCH --job-name=${{ steps.meta.outputs.JOB_NAME }}
          #SBATCH --exclusive
          #SBATCH --nodes=1
          #SBATCH --tasks=1
          #SBATCH --gpus-per-node=${{ matrix.N_GPU }}
          #SBATCH --time=00:30:00
          #SBATCH --output=${{ steps.meta.outputs.LOG_FILE }}
          #SBATCH --export="ENROOT_PASSWORD=${{ secrets.GITHUB_TOKEN }}"
          time srun \
            --container-image=${{ steps.meta.outputs.IMAGE }} \
            --container-mounts=${{ steps.meta.outputs.MODEL_PATH }}:/output \
            --container-entrypoint \
            test-vit.sh \
              --output /output/${{ steps.meta.outputs.TEST_CASE_NAME }} \
              --dtype bfloat16 \
              --batch-size ${{ steps.meta.outputs.BATCH_SIZE }}
          EOF
          )

          set +x
          while sshx squeue -j $JOB | grep -q $JOB; do
            echo "SLURM Job $JOB is still running."
            sleep 15
          done
          echo "SLRUM Job $JOB finished."

          # Gather job info
          SLURM_STATE=$(sshx sacct -j $JOB --format=State --parsable2 --noheader |& head -n 1)
          SLURM_EXITCODE=$(sshx sacct -j $JOB --format=exitcode --parsable2 --noheader | sort -r -u | head -1 | cut -f 1 -d":" | sed 's/ //g')
          echo "SLURM Job state is ${SLURM_STATE}"
          echo "SLURM Job exit code is ${SLURM_EXITCODE}"
          echo "SLURM_STATE=${SLURM_STATE}" >> "$GITHUB_OUTPUT"
          echo "SLURM_EXITCODE=${SLURM_EXITCODE}" >> "$GITHUB_OUTPUT"

          set -x

      - name: Retrieve training logs and upload to TensorBoard server
        shell: bash -x -e {0}
        run: |
          cd $GITHUB_WORKSPACE
          mkdir output/
          rsync -rtz --progress \
            ${{ secrets.CLUSTER_LOGIN_USER }}@${{ vars.HOSTNAME_SLURM_LOGIN }}:${{ steps.meta.outputs.LOG_FILE }} \
            output/${{ steps.meta.outputs.TEST_CASE_NAME }}.log || true
          rsync -rtz --progress \
            ${{ secrets.CLUSTER_LOGIN_USER }}@${{ vars.HOSTNAME_SLURM_LOGIN }}:${{ steps.meta.outputs.MODEL_PATH }}/* \
            output/ || true
          rsync -rtz --progress \
            output/ \
            ${{ secrets.TENSORBOARD_UPLOAD_USER }}@${{ vars.HOSTNAME_TENSORBOARD }}:/tensorboard-logs/${{ inputs.ARTIFACT_NAME }}rosetta-VIT-${GITHUB_RUN_ID}/ || true

      - name: Write SLURM job status to file
        shell: bash -x -e {0}
        run: |
          python << EOF
          import json
          with open("output/${{ steps.meta.outputs.TEST_CASE_NAME }}-status.json", "w") as f:
              dump = {'state': "${{ steps.submit.outputs.SLURM_STATE }}", 'exitcode': "${{ steps.submit.outputs.SLURM_EXITCODE }}"}
              json.dump(dump, f)
          EOF

<<<<<<< HEAD
      - name: Generate sitrep
        if: success() || failure()
        shell: bash -x -e {0}
        run: |
          # bring in utility functions
          cd $GITHUB_WORKSPACE
          source .github/workflows/scripts/to_json.sh

          EXIT_STATUSES="output/*-status.json"
          badge_label='ROSETTA T5X VIT SINGLE PROCESS MULTI DEVICE ${{ steps.meta.outputs.TEST_CASE_NAME }}'
          passed_tests=$(jq -r '. | select ((.state == "COMPLETED") and (.exitcode == "0")) | .state' $EXIT_STATUSES | wc -l)
          failed_tests=$(jq -r '. | select ((.state != "COMPLETED") or (.exitcode != "0")) | .state' $EXIT_STATUSES | wc -l)
          total_tests=$(ls $EXIT_STATUSES | wc -l)
          
          if [[ ${failed_tests} > 0 ]] || [[ ${total_tests} == 0 ]]; then
            badge_message='error'
            badge_color=red
            summary="ROSETTA T5X  VIT SINGLE PROCESS MULTI DEVICE ${{ steps.meta.outputs.TEST_CASE_NAME }}: $badge_message"
          else
            badge_message="${passed_tests}/${total_tests} passed"
            if [[ ${failed_tests} == 0 ]]; then
              badge_color=brightgreen
            else
              badge_color=yellow
            fi
            summary="ROSETTA T5X  VIT SINGLE PROCESS MULTI DEVICE ${{ steps.meta.outputs.TEST_CASE_NAME }}: $badge_message"
          fi

          to_json \
            summary \
            total_tests passed_tests failed_tests \
            badge_label badge_color badge_message \
          > output/sitrep.json

          schemaVersion=1 \
          label="${badge_label}" \
          message="${badge_message}" \
          color="${badge_color}" \
          to_json schemaVersion label message color \
          > output/${{ env.BADGE_FILENAME_FULL }}-${{ steps.meta.outputs.TEST_CASE_NAME }}.json
 
=======
>>>>>>> 639d7b5f
      - name: Upload training logs as artifacts
        uses: actions/upload-artifact@v3
        with:
          name: ${{ steps.meta.outputs.JOB_NAME }}
          path: output/*

  vit-multi-gpu-multi-node:
    strategy:
      matrix:
        N_GPU: [1, 8]
        N_NODE: [1, 2]
      fail-fast: false

    runs-on: ubuntu-22.04
    env:
      BADGE_FILENAME_FULL: rosetta-t5x-vit-multi-gpu-multi-node
    steps:
      - name: Print environment variables
        run: env

      - name: Setup SSH agent
        uses: webfactory/ssh-agent@v0.8.0
        with:
          ssh-private-key: ${{ secrets.SSH_PRIVATE_KEY }}

      - name: Check out the repository under ${GITHUB_WORKSPACE}
        uses: actions/checkout@v3

      - name: Setup SSH known hosts
        id: ssh-known-hosts
        run: |
          mkdir -p ~/.ssh
          cat >> ~/.ssh/known_hosts << EOF
          ${{ vars.SSH_KNOWN_HOSTS }}
          EOF
          chmod 600 ~/.ssh/known_hosts
          echo "FILE=$(realpath ~/.ssh/known_hosts)" >> $GITHUB_OUTPUT

      - name: Labels and metadata
        id: meta
        shell: bash -x -e {0}
        run: |
          IMAGE="$(echo ${{inputs.T5X_IMAGE}} | sed 's/\//#/')"
          TEST_CASE_NAME=VIT${{ matrix.N_GPU }}G${{ matrix.N_NODE }}N
          TOTAL_TASKS=$((${{ matrix.N_GPU }} * ${{ matrix.N_NODE }}))
          JOB_NAME=${{ inputs.ARTIFACT_NAME }}rosetta-VIT-${GITHUB_RUN_ID}-${TEST_CASE_NAME}
          LOG_FILE=/nfs/cluster/${JOB_NAME}.log
          MODEL_PATH=/nfs/cluster/${JOB_NAME}
          BATCH_SIZE=$((${{ env.VIT_BATCH_SIZE_PER_GPU }} * ${{ matrix.N_GPU }} * ${{ matrix.N_NODE }}))
          for var in IMAGE TEST_CASE_NAME TOTAL_TASKS JOB_NAME LOG_FILE MODEL_PATH BATCH_SIZE; do
            echo "$var=${!var}" >> $GITHUB_OUTPUT
          done

      - name: Submit SLURM jobs over SSH
        id: submit
        shell: bash -O expand_aliases -x -e {0}
        run: |
          cd $GITHUB_WORKSPACE
          alias sshx='ssh -o "ServerAliveInterval 7" ${{ secrets.CLUSTER_LOGIN_USER }}@${{ vars.HOSTNAME_SLURM_LOGIN }}'
          sshx "date && hostname && sinfo"
          sshx mkdir -p ${{ steps.meta.outputs.MODEL_PATH }}
          JOB=$(sshx sbatch --parsable << EOF
          #!/bin/bash
          #SBATCH --job-name=${{ steps.meta.outputs.JOB_NAME }}
          #SBATCH --exclusive
          #SBATCH --nodes=${{ matrix.N_NODE }}
          #SBATCH --gpus-per-node=${{ matrix.N_GPU }}
          #SBATCH --tasks=${{ steps.meta.outputs.TOTAL_TASKS }}
          #SBATCH --tasks-per-node=${{ matrix.N_GPU }}
          #SBATCH --time=00:30:00
          #SBATCH --output=${{ steps.meta.outputs.LOG_FILE }}
          #SBATCH --export="ENROOT_PASSWORD=${{ secrets.GITHUB_TOKEN }},XLA_PYTHON_CLIENT_MEM_FRACTION=0.85"
          time srun \
            --container-image=${{ steps.meta.outputs.IMAGE }} \
            --container-mounts=${{ steps.meta.outputs.MODEL_PATH }}:/output \
            --container-entrypoint \
            test-vit.sh \
              --output /output/${{ steps.meta.outputs.TEST_CASE_NAME }} \
              --dtype bfloat16 \
              --batch-size ${{ steps.meta.outputs.BATCH_SIZE }} \
              --multiprocess
          EOF
          )

          set +x
          while sshx squeue -j $JOB | grep -q $JOB; do
            echo "SLURM Job $JOB is still running."
            sleep 15
          done
          echo "SLRUM Job $JOB finished."

          # Gather job info
          SLURM_STATE=$(sshx sacct -j $JOB --format=State --parsable2 --noheader |& head -n 1)
          SLURM_EXITCODE=$(sshx sacct -j $JOB --format=exitcode --parsable2 --noheader | sort -r -u | head -1 | cut -f 1 -d":" | sed 's/ //g')
          echo "SLURM Job state is ${SLURM_STATE}"
          echo "SLURM Job exit code is ${SLURM_EXITCODE}"
          echo "SLURM_STATE=${SLURM_STATE}" >> "$GITHUB_OUTPUT"
          echo "SLURM_EXITCODE=${SLURM_EXITCODE}" >> "$GITHUB_OUTPUT"

          set -x

      - name: Retrieve training logs and upload to TensorBoard server
        shell: bash -x -e {0}
        run: |
          cd $GITHUB_WORKSPACE
          mkdir output/
          rsync -rtz --progress \
            ${{ secrets.CLUSTER_LOGIN_USER }}@${{ vars.HOSTNAME_SLURM_LOGIN }}:${{ steps.meta.outputs.LOG_FILE }} \
            output/${{ steps.meta.outputs.TEST_CASE_NAME }}.log || true
          rsync -rtz --progress \
            ${{ secrets.CLUSTER_LOGIN_USER }}@${{ vars.HOSTNAME_SLURM_LOGIN }}:${{ steps.meta.outputs.MODEL_PATH }}/* \
            output/ || true
          rsync -rtz --progress \
            output/ \
            ${{ secrets.TENSORBOARD_UPLOAD_USER }}@${{ vars.HOSTNAME_TENSORBOARD }}:/tensorboard-logs/${{ inputs.ARTIFACT_NAME }}rosetta-VIT-${GITHUB_RUN_ID}/ || true

      - name: Write SLURM job status to file
        shell: bash -x -e {0}
        run: |
          python << EOF
          import json
          with open("output/${{ steps.meta.outputs.TEST_CASE_NAME }}-status.json", "w") as f:
              dump = {'state': "${{ steps.submit.outputs.SLURM_STATE }}", 'exitcode': "${{ steps.submit.outputs.SLURM_EXITCODE }}"}
              json.dump(dump, f)
          EOF

<<<<<<< HEAD
      - name: Generate sitrep
        if: success() || failure()
        shell: bash -x -e {0}
        run: |
          # bring in utility functions
          cd $GITHUB_WORKSPACE
          source .github/workflows/scripts/to_json.sh

          EXIT_STATUSES="output/*-status.json"
          badge_label='ROSETTA T5X VIT MULTI GPU MULTI NODE ${{ steps.meta.outputs.TEST_CASE_NAME }}'
          passed_tests=$(jq -r '. | select ((.state == "COMPLETED") and (.exitcode == "0")) | .state' $EXIT_STATUSES | wc -l)
          failed_tests=$(jq -r '. | select ((.state != "COMPLETED") or (.exitcode != "0")) | .state' $EXIT_STATUSES | wc -l)
          total_tests=$(ls $EXIT_STATUSES | wc -l)
          
          if [[ ${failed_tests} > 0 ]] || [[ ${total_tests} == 0 ]]; then
            badge_message='error'
            badge_color=red
            summary="ROSETTA T5X VIT MULTI GPU MULTI NODE ${{ steps.meta.outputs.TEST_CASE_NAME }}: $badge_message"
          else
            badge_message="${passed_tests}/${total_tests} passed"
            if [[ ${failed_tests} == 0 ]]; then
              badge_color=brightgreen
            else
              badge_color=yellow
            fi
            summary="ROSETTA T5X VIT MULTI GPU MULTI NODE ${{ steps.meta.outputs.TEST_CASE_NAME }}: $badge_message"
          fi

          to_json \
            summary \
            total_tests passed_tests failed_tests \
            badge_label badge_color badge_message \
          > output/sitrep.json

          schemaVersion=1 \
          label="${badge_label}" \
          message="${badge_message}" \
          color="${badge_color}" \
          to_json schemaVersion label message color \
          > output/${{ env.BADGE_FILENAME_FULL }}-${{ steps.meta.outputs.TEST_CASE_NAME }}.json
 
=======
>>>>>>> 639d7b5f
      - name: Upload training logs as artifacts
        uses: actions/upload-artifact@v3
        with:
          name: ${{ steps.meta.outputs.JOB_NAME }}
          path: output/*

  publish-test:
    needs: [multi-gpu-multi-node, single-process-multi-device, vit-single-process-multi-device, vit-multi-gpu-multi-node]
    uses: ./.github/workflows/_publish_badge.yaml
    if: "!cancelled()"
    secrets: inherit
    with:
      ENDPOINT_FILENAME: '${{ inputs.ARTIFACT_NAME }}rosetta-t5x-test-completion-status.json'
      PUBLISH: false
      SCRIPT: |
        T5X_EXIT_STATUSES="${{ inputs.ARTIFACT_NAME }}rosetta-T5X-${GITHUB_RUN_ID}-*/*-status.json"
        T5X_PASSED_TESTS=$(jq -r '. | select ((.state == "COMPLETED") and (.exitcode == "0")) | .state' $T5X_EXIT_STATUSES | wc -l)
        T5X_FAILED_TESTS=$(jq -r '. | select ((.state != "COMPLETED") or (.exitcode != "0")) | .state' $T5X_EXIT_STATUSES | wc -l)
        T5X_TOTAL_TESTS=$(ls $T5X_EXIT_STATUSES | wc -l)

        cat <<EOF >>$GITHUB_STEP_SUMMARY
        ## T5x MGMN+SPMD Test Status
        | Test Case | State | Exit Code |
        | --- | --- | --- |
        EOF
        for i in $T5X_EXIT_STATUSES; do
          # Files are named ${{ inputs.ARTIFACT_NAME }}-rosetta-t5x-<GHID>-<NAME>/<NAME>-status.json
          echo "| $(echo $i | cut -d/ -f1 | cut -d- -f4-) | $(jq -r .state $i) | $(jq -r .exitcode $i)"
        done | tee -a $GITHUB_STEP_SUMMARY

        VIT_EXIT_STATUSES="${{ inputs.ARTIFACT_NAME }}rosetta-VIT-${GITHUB_RUN_ID}-*/*-status.json"
        VIT_PASSED_TESTS=$(jq -r '. | select ((.state == "COMPLETED") and (.exitcode == "0")) | .state' $VIT_EXIT_STATUSES | wc -l)
        VIT_FAILED_TESTS=$(jq -r '. | select ((.state != "COMPLETED") or (.exitcode != "0")) | .state' $VIT_EXIT_STATUSES | wc -l)
        VIT_TOTAL_TESTS=$(ls $VIT_EXIT_STATUSES | wc -l)

        cat <<EOF >>$GITHUB_STEP_SUMMARY
        ## ViT MGMN+SPMD Test Status
        | Test Case | State | Exit Code |
        | --- | --- | --- |
        EOF
        for i in $VIT_EXIT_STATUSES; do
          # Files are named ${{ inputs.ARTIFACT_NAME }}<GHID>-<NAME>/<NAME>-status.json
          echo "| $(echo $i | cut -d/ -f1 | cut -d- -f4-) | $(jq -r .state $i) | $(jq -r .exitcode $i)"
        done | tee -a $GITHUB_STEP_SUMMARY

        EXIT_STATUSES="$VIT_EXIT_STATUSES $T5X_EXIT_STATUSES"
        PASSED_TESTS=$(( T5X_PASSED_TESTS + VIT_PASSED_TESTS ))
        FAILED_TESTS=$(( T5X_FAILED_TESTS + VIT_FAILED_TESTS ))
        TOTAL_TESTS=$(( T5X_TOTAL_TESTS +  VIT_TOTAL_TESTS ))

        echo "Test statuses:"
        jq -rc 'input_filename,.' $EXIT_STATUSES

        if [[ $FAILED_TESTS -eq 0 ]] && [[ $TOTAL_TESTS -gt 0 ]] || [[ $PASSED_TESTS -eq $TOTAL_TESTS ]]; then
          echo "STATUS=success" >> $GITHUB_OUTPUT
          BADGE_COLOR=brightgreen
        elif [[ $PASSED_TESTS -eq 0 ]]; then
          echo "STATUS=failure" >> $GITHUB_OUTPUT
          BADGE_COLOR=red
        else
          echo "STATUS=failure" >> $GITHUB_OUTPUT
          BADGE_COLOR=yellow
        fi
        echo "LABEL='Completion'" >> $GITHUB_OUTPUT
        echo "MESSAGE='${PASSED_TESTS}/${TOTAL_TESTS} passed'" >> $GITHUB_OUTPUT
        echo "COLOR='${BADGE_COLOR}'" >> $GITHUB_OUTPUT


  summary:
    runs-on: ubuntu-22.04
    needs: [multi-gpu-multi-node, single-process-multi-device, vit-single-process-multi-device, vit-multi-gpu-multi-node]
    if: "!cancelled()"
    steps:
      - name: Generate TensorBoard query URL
        run: |
          (
          cat << EOF

          ## Rosetta T5X MGMN training

          [view metrics](https://${{ vars.HOSTNAME_TENSORBOARD }}/#scalars&regexInput=${{ inputs.ARTIFACT_NAME }}rosetta-[T5X|VIT]-${GITHUB_RUN_ID}&_smoothingWeight=0&tagFilter=seqs_per)

          EOF
          ) | tee $GITHUB_STEP_SUMMARY

  outcome:
    needs: publish-test
    runs-on: ubuntu-22.04
    if: "!cancelled()"
    steps:
      - name: Sets workflow status based on test outputs
        run: |
          if [[ ${{ needs.publish-test.outputs.STATUS }} != success ]]; then
            exit 1
          fi<|MERGE_RESOLUTION|>--- conflicted
+++ resolved
@@ -175,7 +175,6 @@
               dump = {'state': "${{ steps.submit.outputs.SLURM_STATE }}", 'exitcode': "${{ steps.submit.outputs.SLURM_EXITCODE }}"}
               json.dump(dump, f)
           EOF
-<<<<<<< HEAD
           
       - name: Generate sitrep
         if: success() || failure()
@@ -217,10 +216,7 @@
           color="${badge_color}" \
           to_json schemaVersion label message color \
           > output/${{ env.BADGE_FILENAME_FULL }}-${{ steps.meta.outputs.TEST_CASE_NAME }}.json
-          
-=======
-
->>>>>>> 639d7b5f
+
       - name: Upload training logs as artifacts
         uses: actions/upload-artifact@v3
         with:
@@ -380,7 +376,6 @@
               json.dump(dump, f)
           EOF
 
-<<<<<<< HEAD
       - name: Generate sitrep
         if: success() || failure()
         shell: bash -x -e {0}
@@ -422,8 +417,6 @@
           to_json schemaVersion label message color \
           > output/${{ env.BADGE_FILENAME_FULL }}-${{ steps.meta.outputs.TEST_CASE_NAME }}.json
  
-=======
->>>>>>> 639d7b5f
       - name: Upload training logs as artifacts
         uses: actions/upload-artifact@v3
         with:
@@ -546,7 +539,6 @@
               json.dump(dump, f)
           EOF
 
-<<<<<<< HEAD
       - name: Generate sitrep
         if: success() || failure()
         shell: bash -x -e {0}
@@ -587,9 +579,7 @@
           color="${badge_color}" \
           to_json schemaVersion label message color \
           > output/${{ env.BADGE_FILENAME_FULL }}-${{ steps.meta.outputs.TEST_CASE_NAME }}.json
- 
-=======
->>>>>>> 639d7b5f
+
       - name: Upload training logs as artifacts
         uses: actions/upload-artifact@v3
         with:
@@ -716,7 +706,6 @@
               json.dump(dump, f)
           EOF
 
-<<<<<<< HEAD
       - name: Generate sitrep
         if: success() || failure()
         shell: bash -x -e {0}
@@ -758,8 +747,6 @@
           to_json schemaVersion label message color \
           > output/${{ env.BADGE_FILENAME_FULL }}-${{ steps.meta.outputs.TEST_CASE_NAME }}.json
  
-=======
->>>>>>> 639d7b5f
       - name: Upload training logs as artifacts
         uses: actions/upload-artifact@v3
         with:
