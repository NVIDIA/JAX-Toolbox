name: ~test T5X(Rosetta), MGMN

on:
  workflow_call:
    inputs:
      T5X_IMAGE:
        type: string
        description: T5X image from ghcr.io/nvidia/t5x
        default: 'ghcr.io/nvidia/t5x:latest'
        required: false
      BADGE_FILENAME:
        type: string
        description: 'Name of the endpoint JSON file for shields.io badge'
        required: false
        default: 'badge-rosetta-t5x-mgmn-test.json'
      ARTIFACT_NAME:
        type: string
        description: 'Name of the artifact zip file'
        required: false
        default: 'artifact-rosetta-t5x-mgmn-test'
      FW_NAME:
        type: string
        description: 'Name of the framework being used'
        required: false
        default: 'rosetta-t5x'
    outputs:
      TEST_STATUS:
        description: 'Summary pass/fail value indicating if results from tests are acceptable'
        value: ${{ jobs.sitrep.outputs.STATUS }}

env:
  BATCH_SIZE_PER_GPU: 32
  VIT_BATCH_SIZE_PER_GPU: 256

jobs:

  single-process-multi-device:
    strategy:
      matrix:
        include:
          - TEST_NAME: "1P1G_te-1"
            N_GPU: 1
            ADDITIONAL_ARGS: ""
            EXTRA_GIN_ARGS: "--gin.train/utils.DatasetConfig.pack=False --gin.train_eval/utils.DatasetConfig.pack=False"
          - TEST_NAME: "1P1G_te-0"
            N_GPU: 1
            ADDITIONAL_ARGS: "--enable-te 0"
            EXTRA_GIN_ARGS: ""
          - TEST_NAME: "1P8G_te-1"
            N_GPU: 8
            ADDITIONAL_ARGS: ""
            EXTRA_GIN_ARGS: "--gin.train/utils.DatasetConfig.pack=False --gin.train_eval/utils.DatasetConfig.pack=False"
      fail-fast: false

    runs-on: ubuntu-22.04
    env:
      BADGE_FILENAME_PREFIX: badge-rosetta-t5x-single-process-multi-device
    steps:
      - name: Print environment variables
        run: env

      - name: Setup SSH agent
        uses: webfactory/ssh-agent@v0.9.0
        with:
          ssh-private-key: ${{ secrets.SSH_PRIVATE_KEY }}
          
      - name: Check out the repository under ${GITHUB_WORKSPACE}
        uses: actions/checkout@v4
        
      - name: Setup SSH known hosts
        id: ssh-known-hosts
        run: |
          mkdir -p ~/.ssh
          cat >> ~/.ssh/known_hosts << EOF
          ${{ vars.SSH_KNOWN_HOSTS }}
          EOF
          chmod 600 ~/.ssh/known_hosts
          echo "FILE=$(realpath ~/.ssh/known_hosts)" >> $GITHUB_OUTPUT

      - name: Labels and metadata
        id: meta
        shell: bash -x -e {0}
        run: |
          IMAGE="$(echo ${{inputs.T5X_IMAGE}} | sed 's/\//#/')"
          TEST_CASE_NAME=${{ matrix.TEST_NAME }}
          JOB_NAME=${{ inputs.FW_NAME }}-${GITHUB_RUN_ID}-${TEST_CASE_NAME}
          LOG_FILE=/nfs/cluster/${JOB_NAME}.log
          MODEL_PATH=/nfs/cluster/${JOB_NAME}
          BATCH_SIZE=$((${{ env.BATCH_SIZE_PER_GPU }} * ${{ matrix.N_GPU }}))
          for var in IMAGE TEST_CASE_NAME JOB_NAME LOG_FILE MODEL_PATH BATCH_SIZE; do
            echo "$var=${!var}" >> $GITHUB_OUTPUT
          done

      - name: Submit SLURM jobs over SSH
        id: submit
        shell: bash -O expand_aliases -x -e {0}
        run: |
          cd $GITHUB_WORKSPACE
          alias sshx='ssh -o "ServerAliveInterval 7" ${{ secrets.CLUSTER_LOGIN_USER }}@${{ vars.HOSTNAME_SLURM_LOGIN }}'
          sshx "date && hostname && sinfo"
          sshx mkdir -p ${{ steps.meta.outputs.MODEL_PATH }}
          JOB=$(sshx sbatch --parsable << EOF
          #!/bin/bash
          #SBATCH --job-name=${{ steps.meta.outputs.JOB_NAME }}
          #SBATCH --exclusive
          #SBATCH --nodes=1
          #SBATCH --gpus-per-node=${{ matrix.N_GPU }}
          #SBATCH --time=00:30:00
          #SBATCH --output=${{ steps.meta.outputs.LOG_FILE }}
<<<<<<< HEAD
          #SBATCH --export="ENROOT_PASSWORD=${{ secrets.GITHUB_TOKEN }},NVCR_TOKEN=${{ secrets.NVCR_TOKEN }}"
=======
          #SBATCH --export="ENROOT_PASSWORD=${{ secrets.GITHUB_TOKEN }}"

          # preload enroot container using one task per node
>>>>>>> 7758db18
          time srun \
            --ntasks-per-node=1 \
            --container-name=runtime \
            --container-image=${{ steps.meta.outputs.IMAGE }} \
            true

          # run job with tasks on each node sharing one container
          time srun \
            --ntasks=1 \
            --ntasks-per-node=1 \
            --container-name=runtime \
            --container-mounts=${{ steps.meta.outputs.MODEL_PATH }}:/output \
            --container-entrypoint \
            bash -c 'wget -P /tmp/ https://raw.githubusercontent.com/NVIDIA/JAX-Toolbox/${{ github.sha }}/.github/container/test-t5x.sh && sleep 10 && bash /tmp/test-t5x.sh \
              --output /output/${{ steps.meta.outputs.TEST_CASE_NAME }} \
              --dtype bfloat16 \
              --batch-size ${{ steps.meta.outputs.BATCH_SIZE }} \
              --epochs 7 \
              --steps-per-epoch 100 \
              --use-contrib-configs \
              ${{ matrix.ADDITIONAL_ARGS }} \
              ${{ matrix.EXTRA_GIN_ARGS != '' && format('--additional-args "{0}"', matrix.EXTRA_GIN_ARGS) || '' }}'
          EOF
          )

          echo "SLURM_JOB_ID=${JOB}" >> $GITHUB_OUTPUT

          . .github/workflows/scripts/wait_for_slurm_job.sh

          wait_for_slurm_job ${{ secrets.CLUSTER_LOGIN_USER }}@${{ vars.HOSTNAME_SLURM_LOGIN }} ${JOB}

          # Gather job info
          SLURM_STATE=$(sshx sacct -j $JOB --format=State --parsable2 --noheader |& head -n 1)
          SLURM_EXITCODE=$(sshx sacct -j $JOB --format=exitcode --parsable2 --noheader | sort -r -u | head -1 | cut -f 1 -d":" | sed 's/ //g')
          echo "SLURM Job state is ${SLURM_STATE}"
          echo "SLURM Job exit code is ${SLURM_EXITCODE}"
          echo "SLURM_STATE=${SLURM_STATE}" >> "$GITHUB_OUTPUT"
          echo "SLURM_EXITCODE=${SLURM_EXITCODE}" >> "$GITHUB_OUTPUT"

          set -x

      - name: Remove orphaned SLURM job if the CI job is canceled
        if: cancelled()
        shell: bash -x -e {0}
        run: |
          ssh ${{ secrets.CLUSTER_LOGIN_USER }}@${{ vars.HOSTNAME_SLURM_LOGIN }} \
            scancel ${{ steps.submit.outputs.SLURM_JOB_ID }}

      - name: Retrieve training logs and upload to TensorBoard server
        shell: bash -x -e {0}
        run: |
          cd $GITHUB_WORKSPACE
          mkdir output/
          rsync -rtz --progress \
            ${{ secrets.CLUSTER_LOGIN_USER }}@${{ vars.HOSTNAME_SLURM_LOGIN }}:${{ steps.meta.outputs.LOG_FILE }} \
            output/${{ steps.meta.outputs.TEST_CASE_NAME }}.log || true
          rsync -rtz --progress \
            ${{ secrets.CLUSTER_LOGIN_USER }}@${{ vars.HOSTNAME_SLURM_LOGIN }}:${{ steps.meta.outputs.MODEL_PATH }}/* \
            output/ || true
          rsync -rtz --progress \
            output/ \
            ${{ secrets.TENSORBOARD_UPLOAD_USER }}@${{ vars.HOSTNAME_TENSORBOARD }}:/tensorboard-logs/${{ inputs.FW_NAME }}-${GITHUB_RUN_ID}/ || true

      - name: Write SLURM job status to file
        shell: bash -x -e {0}
        run: |
          python << EOF
          import json
          with open("output/${{ steps.meta.outputs.TEST_CASE_NAME }}-status.json", "w") as f:
              dump = {'state': "${{ steps.submit.outputs.SLURM_STATE }}", 'exitcode': "${{ steps.submit.outputs.SLURM_EXITCODE }}"}
              json.dump(dump, f)
          EOF
          
      - name: Generate sitrep
        if: success() || failure()
        shell: bash -x -e {0}
        run: |
          # bring in utility functions
          cd $GITHUB_WORKSPACE
          source .github/workflows/scripts/to_json.sh

          EXIT_STATUSES="output/*-status.json"
          badge_label='ROSETTA T5X SINGLE PROCESS MULTI DEVICE ${{ steps.meta.outputs.TEST_CASE_NAME }}'
          passed_tests=$(jq -r '. | select ((.state == "COMPLETED") and (.exitcode == "0")) | .state' $EXIT_STATUSES | wc -l)
          failed_tests=$(jq -r '. | select ((.state != "COMPLETED") or (.exitcode != "0")) | .state' $EXIT_STATUSES | wc -l)
          total_tests=$(ls $EXIT_STATUSES | wc -l)
          
          if [[ ${failed_tests} > 0 ]] || [[ ${total_tests} == 0 ]]; then
            badge_message='error'
            badge_color=red
            summary="ROSETTA T5X SINGLE PROCESS MULTI DEVICE ${{ steps.meta.outputs.TEST_CASE_NAME }}: $badge_message"
          else
            badge_message="${passed_tests}/${total_tests} passed"
            if [[ ${failed_tests} == 0 ]]; then
              badge_color=brightgreen
            else
              badge_color=yellow
            fi
            summary="ROSETTA T5X SINGLE PROCESS MULTI DEVICE ${{ steps.meta.outputs.TEST_CASE_NAME }}: $badge_message"
          fi

          to_json \
            summary \
            total_tests passed_tests failed_tests \
            badge_label badge_color badge_message \
          > output/sitrep.json

          schemaVersion=1 \
          label="${badge_label}" \
          message="${badge_message}" \
          color="${badge_color}" \
          to_json schemaVersion label message color \
          > output/${{ env.BADGE_FILENAME_PREFIX }}-${{ steps.meta.outputs.TEST_CASE_NAME }}.json

      - name: Upload training logs as artifacts
        uses: actions/upload-artifact@v4
        with:
          name: ${{ steps.meta.outputs.JOB_NAME }}
          path: output/*

  multi-gpu-multi-node:
    strategy:
      matrix:
        include:
          - TEST_NAME: "1N1G-te-1"
            N_GPU: 1
            N_NODE: 1
            ADDITIONAL_ARGS: ""
            EXTRA_GIN_ARGS: "--gin.train/utils.DatasetConfig.pack=False --gin.train_eval/utils.DatasetConfig.pack=False"
          - TEST_NAME: "1N8G-te-1"
            N_GPU: 8
            N_NODE: 1
            ADDITIONAL_ARGS: ""
            EXTRA_GIN_ARGS: "--gin.train/utils.DatasetConfig.pack=False --gin.train_eval/utils.DatasetConfig.pack=False"
          - TEST_NAME: "2N8G-te-1"
            N_GPU: 8
            N_NODE: 2
            ADDITIONAL_ARGS: ""
            EXTRA_GIN_ARGS: "--gin.train/utils.DatasetConfig.pack=False --gin.train_eval/utils.DatasetConfig.pack=False"
          - TEST_NAME: "2N2G_te-0"
            N_GPU: 2
            N_NODE: 2
            ADDITIONAL_ARGS: "--enable-te 0"
            EXTRA_GIN_ARGS: ""
      fail-fast: false

    runs-on: ubuntu-22.04
    env:
      BADGE_FILENAME_PREFIX: badge-rosetta-t5x-multi-gpu-multi-node
    steps:
      - name: Print environment variables
        run: env

      - name: Check out the repository under ${GITHUB_WORKSPACE}
        uses: actions/checkout@v4

      - name: Setup SSH agent
        uses: webfactory/ssh-agent@v0.9.0
        with:
          ssh-private-key: ${{ secrets.SSH_PRIVATE_KEY }}

      - name: Setup SSH known hosts
        id: ssh-known-hosts
        run: |
          mkdir -p ~/.ssh
          cat >> ~/.ssh/known_hosts << EOF
          ${{ vars.SSH_KNOWN_HOSTS }}
          EOF
          chmod 600 ~/.ssh/known_hosts
          echo "FILE=$(realpath ~/.ssh/known_hosts)" >> $GITHUB_OUTPUT

      - name: Labels and metadata
        id: meta
        shell: bash -x -e {0}
        run: |
          IMAGE="$(echo ${{inputs.T5X_IMAGE}} | sed 's/\//#/')"
          TEST_CASE_NAME=${{ matrix.TEST_NAME }}
          TOTAL_TASKS=$((${{ matrix.N_GPU }} * ${{ matrix.N_NODE }}))
          JOB_NAME=${{ inputs.FW_NAME }}-${GITHUB_RUN_ID}-${TEST_CASE_NAME}
          LOG_FILE=/nfs/cluster/${JOB_NAME}.log
          MODEL_PATH=/nfs/cluster/${JOB_NAME}
          BATCH_SIZE=$((${{ env.BATCH_SIZE_PER_GPU }} * ${{ matrix.N_GPU }} * ${{ matrix.N_NODE }}))
          for var in IMAGE TEST_CASE_NAME TOTAL_TASKS JOB_NAME LOG_FILE MODEL_PATH BATCH_SIZE; do
            echo "$var=${!var}" >> $GITHUB_OUTPUT
          done

      - name: Submit SLURM jobs over SSH
        id: submit
        shell: bash -O expand_aliases -x -e {0}
        run: |
          cd $GITHUB_WORKSPACE
          alias sshx='ssh -o "ServerAliveInterval 7" ${{ secrets.CLUSTER_LOGIN_USER }}@${{ vars.HOSTNAME_SLURM_LOGIN }}'
          sshx "date && hostname && sinfo"
          sshx mkdir -p ${{ steps.meta.outputs.MODEL_PATH }}
          JOB=$(sshx sbatch --parsable << EOF
          #!/bin/bash
          #SBATCH --job-name=${{ steps.meta.outputs.JOB_NAME }}
          #SBATCH --exclusive
          #SBATCH --nodes=${{ matrix.N_NODE }}
          #SBATCH --gpus-per-node=${{ matrix.N_GPU }}
          #SBATCH --time=00:30:00
          #SBATCH --output=${{ steps.meta.outputs.LOG_FILE }}
<<<<<<< HEAD
          #SBATCH --export="ENROOT_PASSWORD=${{ secrets.GITHUB_TOKEN }},NVCR_TOKEN=${{ secrets.NVCR_TOKEN }}"
=======
          #SBATCH --export="ENROOT_PASSWORD=${{ secrets.GITHUB_TOKEN }}"

          # preload enroot container using one task per node
>>>>>>> 7758db18
          time srun \
            --ntasks-per-node=1 \
            --container-name=runtime \
            --container-image=${{ steps.meta.outputs.IMAGE }} \
            true

          # run job with tasks on each node sharing one container
          time srun \
            --ntasks=${{ steps.meta.outputs.TOTAL_TASKS }} \
            --ntasks-per-node=${{ matrix.N_GPU }} \
            --container-name=runtime \
            --container-mounts=${{ steps.meta.outputs.MODEL_PATH }}:/output \
            --container-entrypoint \
            bash -c 'wget -P /tmp/ https://raw.githubusercontent.com/NVIDIA/JAX-Toolbox/${{ github.sha }}/.github/container/test-t5x.sh && sleep 10 && bash /tmp/test-t5x.sh \
              --output /output/${{ steps.meta.outputs.TEST_CASE_NAME }} \
              --dtype bfloat16 \
              --batch-size ${{ steps.meta.outputs.BATCH_SIZE }} \
              --epochs 7 \
              --steps-per-epoch 100 \
              --multiprocess \
              --use-contrib-configs \
              ${{ matrix.ADDITIONAL_ARGS }} \
              ${{ matrix.EXTRA_GIN_ARGS != '' && format('--additional-args "{0}"', matrix.EXTRA_GIN_ARGS) || '' }}'
          EOF
          )

          echo "SLURM_JOB_ID=${JOB}" >> $GITHUB_OUTPUT

          . .github/workflows/scripts/wait_for_slurm_job.sh

          wait_for_slurm_job ${{ secrets.CLUSTER_LOGIN_USER }}@${{ vars.HOSTNAME_SLURM_LOGIN }} ${JOB}

          # Gather job info
          SLURM_STATE=$(sshx sacct -j $JOB --format=State --parsable2 --noheader |& head -n 1)
          SLURM_EXITCODE=$(sshx sacct -j $JOB --format=exitcode --parsable2 --noheader | sort -r -u | head -1 | cut -f 1 -d":" | sed 's/ //g')
          echo "SLURM Job state is ${SLURM_STATE}"
          echo "SLURM Job exit code is ${SLURM_EXITCODE}"
          echo "SLURM_STATE=${SLURM_STATE}" >> "$GITHUB_OUTPUT"
          echo "SLURM_EXITCODE=${SLURM_EXITCODE}" >> "$GITHUB_OUTPUT"

          set -x

      - name: Remove orphaned SLURM job if the CI job is canceled
        if: cancelled()
        shell: bash -x -e {0}
        run: |
          ssh ${{ secrets.CLUSTER_LOGIN_USER }}@${{ vars.HOSTNAME_SLURM_LOGIN }} \
            scancel ${{ steps.submit.outputs.SLURM_JOB_ID }}

      - name: Retrieve training logs and upload to TensorBoard server
        shell: bash -x -e {0}
        run: |
          cd $GITHUB_WORKSPACE
          mkdir output/
          rsync -rtz --progress \
            ${{ secrets.CLUSTER_LOGIN_USER }}@${{ vars.HOSTNAME_SLURM_LOGIN }}:${{ steps.meta.outputs.LOG_FILE }} \
            output/${{ steps.meta.outputs.TEST_CASE_NAME }}.log || true
          rsync -rtz --progress \
            ${{ secrets.CLUSTER_LOGIN_USER }}@${{ vars.HOSTNAME_SLURM_LOGIN }}:${{ steps.meta.outputs.MODEL_PATH }}/* \
            output/ || true
          rsync -rtz --progress \
            output/ \
            ${{ secrets.TENSORBOARD_UPLOAD_USER }}@${{ vars.HOSTNAME_TENSORBOARD }}:/tensorboard-logs/${{ inputs.FW_NAME }}-${GITHUB_RUN_ID}/ || true

      - name: Write SLURM job status to file
        shell: bash -x -e {0}
        run: |
          python << EOF
          import json
          with open("output/${{ steps.meta.outputs.TEST_CASE_NAME }}-status.json", "w") as f:
              dump = {'state': "${{ steps.submit.outputs.SLURM_STATE }}", 'exitcode': "${{ steps.submit.outputs.SLURM_EXITCODE }}"}
              json.dump(dump, f)
          EOF

      - name: Generate sitrep
        if: success() || failure()
        shell: bash -x -e {0}
        run: |
          # bring in utility functions
          cd $GITHUB_WORKSPACE
          source .github/workflows/scripts/to_json.sh

          EXIT_STATUSES="output/*-status.json"
          badge_label='ROSETTA T5X MULTI GPU MULTI NODE ${{ steps.meta.outputs.TEST_CASE_NAME }}'
          passed_tests=$(jq -r '. | select ((.state == "COMPLETED") and (.exitcode == "0")) | .state' $EXIT_STATUSES | wc -l)
          failed_tests=$(jq -r '. | select ((.state != "COMPLETED") or (.exitcode != "0")) | .state' $EXIT_STATUSES | wc -l)
          total_tests=$(ls $EXIT_STATUSES | wc -l)
          
          if [[ ${failed_tests} > 0 ]] || [[ ${total_tests} == 0 ]]; then
            badge_message='error'
            badge_color=red
            summary="ROSETTA T5X MULTI GPU MULTI NODE ${{ steps.meta.outputs.TEST_CASE_NAME }}: $badge_message"
          else
            badge_message="${passed_tests}/${total_tests} passed"
            if [[ ${failed_tests} == 0 ]]; then
              badge_color=brightgreen
            else
              badge_color=yellow
            fi
            summary="ROSETTA T5X MULTI GPU MULTI NODE ${{ steps.meta.outputs.TEST_CASE_NAME }}: $badge_message"
          fi

          to_json \
            summary \
            total_tests passed_tests failed_tests \
            badge_label badge_color badge_message \
          > output/sitrep.json

          schemaVersion=1 \
          label="${badge_label}" \
          message="${badge_message}" \
          color="${badge_color}" \
          to_json schemaVersion label message color \
          > output/${{ env.BADGE_FILENAME_PREFIX }}-${{ steps.meta.outputs.TEST_CASE_NAME }}.json
 
      - name: Upload training logs as artifacts
        uses: actions/upload-artifact@v4
        with:
          name: ${{ steps.meta.outputs.JOB_NAME }}
          path: output/*

  vit-single-process-multi-device:
    strategy:
      matrix:
        N_GPU: [8]
      fail-fast: false

    runs-on: ubuntu-22.04
    env:
      BADGE_FILENAME_PREFIX: badge-rosetta-t5x-vit-single-process-multi-device
    steps:
      - name: Print environment variables
        run: env

      - name: Setup SSH agent
        uses: webfactory/ssh-agent@v0.9.0
        with:
          ssh-private-key: ${{ secrets.SSH_PRIVATE_KEY }}

      - name: Check out the repository under ${GITHUB_WORKSPACE}
        uses: actions/checkout@v4

      - name: Setup SSH known hosts
        id: ssh-known-hosts
        run: |
          mkdir -p ~/.ssh
          cat >> ~/.ssh/known_hosts << EOF
          ${{ vars.SSH_KNOWN_HOSTS }}
          EOF
          chmod 600 ~/.ssh/known_hosts
          echo "FILE=$(realpath ~/.ssh/known_hosts)" >> $GITHUB_OUTPUT

      - name: Labels and metadata
        id: meta
        shell: bash -x -e {0}
        run: |
          IMAGE="$(echo ${{inputs.T5X_IMAGE}} | sed 's/\//#/')"
          TEST_CASE_NAME=VIT1P${{ matrix.N_GPU }}G
          JOB_NAME=${{ inputs.FW_NAME }}-vit-${GITHUB_RUN_ID}-${TEST_CASE_NAME}
          LOG_FILE=/nfs/cluster/${JOB_NAME}.log
          MODEL_PATH=/nfs/cluster/${JOB_NAME}
          BATCH_SIZE=$((${{ env.VIT_BATCH_SIZE_PER_GPU }} * ${{ matrix.N_GPU }}))
          for var in IMAGE TEST_CASE_NAME JOB_NAME LOG_FILE MODEL_PATH BATCH_SIZE; do
            echo "$var=${!var}" >> $GITHUB_OUTPUT
          done

      - name: Submit SLURM jobs over SSH
        id: submit
        shell: bash -O expand_aliases -x -e {0}
        run: |
          cd $GITHUB_WORKSPACE
          alias sshx='ssh -o "ServerAliveInterval 7" ${{ secrets.CLUSTER_LOGIN_USER }}@${{ vars.HOSTNAME_SLURM_LOGIN }}'
          sshx "date && hostname && sinfo"
          sshx mkdir -p ${{ steps.meta.outputs.MODEL_PATH }}
          JOB=$(sshx sbatch --parsable << EOF
          #!/bin/bash
          #SBATCH --job-name=${{ steps.meta.outputs.JOB_NAME }}
          #SBATCH --exclusive
          #SBATCH --nodes=1
          #SBATCH --gpus-per-node=${{ matrix.N_GPU }}
          #SBATCH --time=00:30:00
          #SBATCH --output=${{ steps.meta.outputs.LOG_FILE }}
<<<<<<< HEAD
          #SBATCH --export="ENROOT_PASSWORD=${{ secrets.GITHUB_TOKEN }},NVCR_TOKEN=${{ secrets.NVCR_TOKEN }}"
=======
          #SBATCH --export="ENROOT_PASSWORD=${{ secrets.GITHUB_TOKEN }}"

          # preload enroot container using one task per node
>>>>>>> 7758db18
          time srun \
            --ntasks-per-node=1 \
            --container-name=runtime \
            --container-image=${{ steps.meta.outputs.IMAGE }} \
            true

          # run job with tasks on each node sharing one container
          time srun \
            --ntasks=1 \
            --container-name=runtime \
            --container-mounts=${{ steps.meta.outputs.MODEL_PATH }}:/output \
            --container-entrypoint \
            test-vit.sh \
              --output /output/${{ steps.meta.outputs.TEST_CASE_NAME }} \
              --dtype bfloat16 \
              --batch-size ${{ steps.meta.outputs.BATCH_SIZE }}
          EOF
          )

          . .github/workflows/scripts/wait_for_slurm_job.sh

          wait_for_slurm_job ${{ secrets.CLUSTER_LOGIN_USER }}@${{ vars.HOSTNAME_SLURM_LOGIN }} ${JOB}

          # Gather job info
          SLURM_STATE=$(sshx sacct -j $JOB --format=State --parsable2 --noheader |& head -n 1)
          SLURM_EXITCODE=$(sshx sacct -j $JOB --format=exitcode --parsable2 --noheader | sort -r -u | head -1 | cut -f 1 -d":" | sed 's/ //g')
          echo "SLURM Job state is ${SLURM_STATE}"
          echo "SLURM Job exit code is ${SLURM_EXITCODE}"
          echo "SLURM_STATE=${SLURM_STATE}" >> "$GITHUB_OUTPUT"
          echo "SLURM_EXITCODE=${SLURM_EXITCODE}" >> "$GITHUB_OUTPUT"

          set -x

      - name: Retrieve training logs and upload to TensorBoard server
        shell: bash -x -e {0}
        run: |
          cd $GITHUB_WORKSPACE
          mkdir output/
          rsync -rtz --progress \
            ${{ secrets.CLUSTER_LOGIN_USER }}@${{ vars.HOSTNAME_SLURM_LOGIN }}:${{ steps.meta.outputs.LOG_FILE }} \
            output/${{ steps.meta.outputs.TEST_CASE_NAME }}.log || true
          rsync -rtz --progress \
            ${{ secrets.CLUSTER_LOGIN_USER }}@${{ vars.HOSTNAME_SLURM_LOGIN }}:${{ steps.meta.outputs.MODEL_PATH }}/* \
            output/ || true
          rsync -rtz --progress \
            output/ \
            ${{ secrets.TENSORBOARD_UPLOAD_USER }}@${{ vars.HOSTNAME_TENSORBOARD }}:/tensorboard-logs/${{ inputs.FW_NAME }}-vit-${GITHUB_RUN_ID}/ || true

      - name: Write SLURM job status to file
        shell: bash -x -e {0}
        run: |
          python << EOF
          import json
          with open("output/${{ steps.meta.outputs.TEST_CASE_NAME }}-status.json", "w") as f:
              dump = {'state': "${{ steps.submit.outputs.SLURM_STATE }}", 'exitcode': "${{ steps.submit.outputs.SLURM_EXITCODE }}"}
              json.dump(dump, f)
          EOF

      - name: Generate sitrep
        if: success() || failure()
        shell: bash -x -e {0}
        run: |
          # bring in utility functions
          cd $GITHUB_WORKSPACE
          source .github/workflows/scripts/to_json.sh

          EXIT_STATUSES="output/*-status.json"
          badge_label='ROSETTA T5X VIT SINGLE PROCESS MULTI DEVICE ${{ steps.meta.outputs.TEST_CASE_NAME }}'
          passed_tests=$(jq -r '. | select ((.state == "COMPLETED") and (.exitcode == "0")) | .state' $EXIT_STATUSES | wc -l)
          failed_tests=$(jq -r '. | select ((.state != "COMPLETED") or (.exitcode != "0")) | .state' $EXIT_STATUSES | wc -l)
          total_tests=$(ls $EXIT_STATUSES | wc -l)
          
          if [[ ${failed_tests} > 0 ]] || [[ ${total_tests} == 0 ]]; then
            badge_message='error'
            badge_color=red
            summary="ROSETTA T5X  VIT SINGLE PROCESS MULTI DEVICE ${{ steps.meta.outputs.TEST_CASE_NAME }}: $badge_message"
          else
            badge_message="${passed_tests}/${total_tests} passed"
            if [[ ${failed_tests} == 0 ]]; then
              badge_color=brightgreen
            else
              badge_color=yellow
            fi
            summary="ROSETTA T5X  VIT SINGLE PROCESS MULTI DEVICE ${{ steps.meta.outputs.TEST_CASE_NAME }}: $badge_message"
          fi

          to_json \
            summary \
            total_tests passed_tests failed_tests \
            badge_label badge_color badge_message \
          > output/sitrep.json

          schemaVersion=1 \
          label="${badge_label}" \
          message="${badge_message}" \
          color="${badge_color}" \
          to_json schemaVersion label message color \
          > output/${{ env.BADGE_FILENAME_PREFIX }}-${{ steps.meta.outputs.TEST_CASE_NAME }}.json

      - name: Upload training logs as artifacts
        uses: actions/upload-artifact@v4
        with:
          name: ${{ steps.meta.outputs.JOB_NAME }}
          path: output/*

  vit-multi-gpu-multi-node:
    strategy:
      matrix:
        N_GPU: [1, 8]
        N_NODE: [1, 2]
      fail-fast: false

    runs-on: ubuntu-22.04
    env:
      BADGE_FILENAME_PREFIX: badge-rosetta-t5x-vit-multi-gpu-multi-node
    steps:
      - name: Print environment variables
        run: env

      - name: Setup SSH agent
        uses: webfactory/ssh-agent@v0.9.0
        with:
          ssh-private-key: ${{ secrets.SSH_PRIVATE_KEY }}

      - name: Check out the repository under ${GITHUB_WORKSPACE}
        uses: actions/checkout@v4

      - name: Setup SSH known hosts
        id: ssh-known-hosts
        run: |
          mkdir -p ~/.ssh
          cat >> ~/.ssh/known_hosts << EOF
          ${{ vars.SSH_KNOWN_HOSTS }}
          EOF
          chmod 600 ~/.ssh/known_hosts
          echo "FILE=$(realpath ~/.ssh/known_hosts)" >> $GITHUB_OUTPUT

      - name: Labels and metadata
        id: meta
        shell: bash -x -e {0}
        run: |
          IMAGE="$(echo ${{inputs.T5X_IMAGE}} | sed 's/\//#/')"
          TEST_CASE_NAME=VIT${{ matrix.N_GPU }}G${{ matrix.N_NODE }}N
          TOTAL_TASKS=$((${{ matrix.N_GPU }} * ${{ matrix.N_NODE }}))
          JOB_NAME=${{ inputs.FW_NAME }}-vit-${GITHUB_RUN_ID}-${TEST_CASE_NAME}
          LOG_FILE=/nfs/cluster/${JOB_NAME}.log
          MODEL_PATH=/nfs/cluster/${JOB_NAME}
          BATCH_SIZE=$((${{ env.VIT_BATCH_SIZE_PER_GPU }} * ${{ matrix.N_GPU }} * ${{ matrix.N_NODE }}))
          for var in IMAGE TEST_CASE_NAME TOTAL_TASKS JOB_NAME LOG_FILE MODEL_PATH BATCH_SIZE; do
            echo "$var=${!var}" >> $GITHUB_OUTPUT
          done

      - name: Submit SLURM jobs over SSH
        id: submit
        shell: bash -O expand_aliases -x -e {0}
        run: |
          cd $GITHUB_WORKSPACE
          alias sshx='ssh -o "ServerAliveInterval 7" ${{ secrets.CLUSTER_LOGIN_USER }}@${{ vars.HOSTNAME_SLURM_LOGIN }}'
          sshx "date && hostname && sinfo"
          sshx mkdir -p ${{ steps.meta.outputs.MODEL_PATH }}
          JOB=$(sshx sbatch --parsable << EOF
          #!/bin/bash
          #SBATCH --job-name=${{ steps.meta.outputs.JOB_NAME }}
          #SBATCH --exclusive
          #SBATCH --nodes=${{ matrix.N_NODE }}
          #SBATCH --gpus-per-node=${{ matrix.N_GPU }}
          #SBATCH --time=00:30:00
          #SBATCH --output=${{ steps.meta.outputs.LOG_FILE }}
<<<<<<< HEAD
          #SBATCH --export="ENROOT_PASSWORD=${{ secrets.GITHUB_TOKEN }},XLA_PYTHON_CLIENT_MEM_FRACTION=0.85,NVCR_TOKEN=${{ secrets.NVCR_TOKEN }}"
=======
          #SBATCH --export="ENROOT_PASSWORD=${{ secrets.GITHUB_TOKEN }},XLA_PYTHON_CLIENT_MEM_FRACTION=0.85"

          # preload enroot container using one task per node
>>>>>>> 7758db18
          time srun \
            --ntasks-per-node=1 \
            --container-name=runtime \
            --container-image=${{ steps.meta.outputs.IMAGE }} \
            true

          # run job with tasks on each node sharing one container
          time srun \
            --ntasks=${{ steps.meta.outputs.TOTAL_TASKS }} \
            --ntasks-per-node=${{ matrix.N_GPU }} \
            --container-name=runtime \
            --container-mounts=${{ steps.meta.outputs.MODEL_PATH }}:/output \
            --container-entrypoint \
            test-vit.sh \
              --output /output/${{ steps.meta.outputs.TEST_CASE_NAME }} \
              --dtype bfloat16 \
              --batch-size ${{ steps.meta.outputs.BATCH_SIZE }} \
              --multiprocess
          EOF
          )

          . .github/workflows/scripts/wait_for_slurm_job.sh

          wait_for_slurm_job ${{ secrets.CLUSTER_LOGIN_USER }}@${{ vars.HOSTNAME_SLURM_LOGIN }} ${JOB}

          # Gather job info
          SLURM_STATE=$(sshx sacct -j $JOB --format=State --parsable2 --noheader |& head -n 1)
          SLURM_EXITCODE=$(sshx sacct -j $JOB --format=exitcode --parsable2 --noheader | sort -r -u | head -1 | cut -f 1 -d":" | sed 's/ //g')
          echo "SLURM Job state is ${SLURM_STATE}"
          echo "SLURM Job exit code is ${SLURM_EXITCODE}"
          echo "SLURM_STATE=${SLURM_STATE}" >> "$GITHUB_OUTPUT"
          echo "SLURM_EXITCODE=${SLURM_EXITCODE}" >> "$GITHUB_OUTPUT"

          set -x

      - name: Retrieve training logs and upload to TensorBoard server
        shell: bash -x -e {0}
        run: |
          cd $GITHUB_WORKSPACE
          mkdir output/
          rsync -rtz --progress \
            ${{ secrets.CLUSTER_LOGIN_USER }}@${{ vars.HOSTNAME_SLURM_LOGIN }}:${{ steps.meta.outputs.LOG_FILE }} \
            output/${{ steps.meta.outputs.TEST_CASE_NAME }}.log || true
          rsync -rtz --progress \
            ${{ secrets.CLUSTER_LOGIN_USER }}@${{ vars.HOSTNAME_SLURM_LOGIN }}:${{ steps.meta.outputs.MODEL_PATH }}/* \
            output/ || true
          rsync -rtz --progress \
            output/ \
            ${{ secrets.TENSORBOARD_UPLOAD_USER }}@${{ vars.HOSTNAME_TENSORBOARD }}:/tensorboard-logs/${{ inputs.FW_NAME }}-vit-${GITHUB_RUN_ID}/ || true

      - name: Write SLURM job status to file
        shell: bash -x -e {0}
        run: |
          python << EOF
          import json
          with open("output/${{ steps.meta.outputs.TEST_CASE_NAME }}-status.json", "w") as f:
              dump = {'state': "${{ steps.submit.outputs.SLURM_STATE }}", 'exitcode': "${{ steps.submit.outputs.SLURM_EXITCODE }}"}
              json.dump(dump, f)
          EOF

      - name: Generate sitrep
        if: success() || failure()
        shell: bash -x -e {0}
        run: |
          # bring in utility functions
          cd $GITHUB_WORKSPACE
          source .github/workflows/scripts/to_json.sh

          EXIT_STATUSES="output/*-status.json"
          badge_label='ROSETTA T5X VIT MULTI GPU MULTI NODE ${{ steps.meta.outputs.TEST_CASE_NAME }}'
          passed_tests=$(jq -r '. | select ((.state == "COMPLETED") and (.exitcode == "0")) | .state' $EXIT_STATUSES | wc -l)
          failed_tests=$(jq -r '. | select ((.state != "COMPLETED") or (.exitcode != "0")) | .state' $EXIT_STATUSES | wc -l)
          total_tests=$(ls $EXIT_STATUSES | wc -l)
          
          if [[ ${failed_tests} > 0 ]] || [[ ${total_tests} == 0 ]]; then
            badge_message='error'
            badge_color=red
            summary="ROSETTA T5X VIT MULTI GPU MULTI NODE ${{ steps.meta.outputs.TEST_CASE_NAME }}: $badge_message"
          else
            badge_message="${passed_tests}/${total_tests} passed"
            if [[ ${failed_tests} == 0 ]]; then
              badge_color=brightgreen
            else
              badge_color=yellow
            fi
            summary="ROSETTA T5X VIT MULTI GPU MULTI NODE ${{ steps.meta.outputs.TEST_CASE_NAME }}: $badge_message"
          fi

          to_json \
            summary \
            total_tests passed_tests failed_tests \
            badge_label badge_color badge_message \
          > output/sitrep.json

          schemaVersion=1 \
          label="${badge_label}" \
          message="${badge_message}" \
          color="${badge_color}" \
          to_json schemaVersion label message color \
          > output/${{ env.BADGE_FILENAME_PREFIX }}-${{ steps.meta.outputs.TEST_CASE_NAME }}.json
 
      - name: Upload training logs as artifacts
        uses: actions/upload-artifact@v4
        with:
          name: ${{ steps.meta.outputs.JOB_NAME }}
          path: output/*

  metrics:
    needs: [multi-gpu-multi-node, single-process-multi-device, vit-single-process-multi-device, vit-multi-gpu-multi-node]
    runs-on: ubuntu-22.04

    steps:
      - name: Check out the repository under ${GITHUB_WORKSPACE}
        uses: actions/checkout@v4

      - name: Download artifacts
        uses: actions/download-artifact@v4

      - name: Run pytest
        shell: bash -eux {0}
        run: |
          pip install pytest pytest-reportlog tensorboard
          for i in ${{ inputs.FW_NAME }}-${GITHUB_RUN_ID}-* ${{ inputs.FW_NAME }}-vit-${GITHUB_RUN_ID}-*; do
            JOB_NAME=$(echo $i | awk -F "${GITHUB_RUN_ID}-" '{print $2}')
            METRIC_PATH=${JOB_NAME}_metrics.json
            python3 .github/workflows/baselines/summarize_metrics.py $i/$JOB_NAME --perf_summary_name "timing/steps_per_second" --output_json_path $METRIC_PATH
            # Test script expects the job dir and the log to be in the CWD
            mv $i/$JOB_NAME $i/${JOB_NAME}.log .
          done

          RESULTS_DIR=$PWD BASELINES_DIR=T5X_MGMN/rosetta pytest --report-log=report.jsonl .github/workflows/baselines/test_t5x_mgmn_metrics.py || true

      - name: Upload metrics test json logs
        uses: actions/upload-artifact@v4
        with:
          name: ${{ inputs.FW_NAME }}-metrics-test-log
          path: |
            report.jsonl
            *_metrics.json
  
  sitrep:
    needs: metrics
    if: "!cancelled()"
    uses: ./.github/workflows/_sitrep_mgmn.yaml
    secrets: inherit
    with:
      BADGE_FILENAME: ${{ inputs.BADGE_FILENAME }}
      ARTIFACT_NAME: ${{ inputs.ARTIFACT_NAME }}
      FW_NAME: ${{ inputs.FW_NAME }}
      
  summary:
    runs-on: ubuntu-22.04
    needs: [multi-gpu-multi-node, single-process-multi-device, vit-single-process-multi-device, vit-multi-gpu-multi-node]
    if: "!cancelled()"
    steps:
      - name: Generate TensorBoard query URL
        run: |
          (
          cat << EOF

          ## Rosetta T5X MGMN training

          [view metrics](https://${{ vars.HOSTNAME_TENSORBOARD }}/#scalars&regexInput=${{ inputs.FW_NAME }}.*-${GITHUB_RUN_ID}&_smoothingWeight=0&tagFilter=seqs_per)

          EOF
          ) | tee $GITHUB_STEP_SUMMARY

  outcome:
    needs: sitrep
    runs-on: ubuntu-22.04
    if: "!cancelled()"
    steps:
      - name: Sets workflow status based on test outputs
        run: |
          if [[ ${{ needs.sitrep.outputs.STATUS }} != success ]]; then
            exit 1
          fi<|MERGE_RESOLUTION|>--- conflicted
+++ resolved
@@ -107,13 +107,9 @@
           #SBATCH --gpus-per-node=${{ matrix.N_GPU }}
           #SBATCH --time=00:30:00
           #SBATCH --output=${{ steps.meta.outputs.LOG_FILE }}
-<<<<<<< HEAD
           #SBATCH --export="ENROOT_PASSWORD=${{ secrets.GITHUB_TOKEN }},NVCR_TOKEN=${{ secrets.NVCR_TOKEN }}"
-=======
-          #SBATCH --export="ENROOT_PASSWORD=${{ secrets.GITHUB_TOKEN }}"
 
           # preload enroot container using one task per node
->>>>>>> 7758db18
           time srun \
             --ntasks-per-node=1 \
             --container-name=runtime \
@@ -316,13 +312,9 @@
           #SBATCH --gpus-per-node=${{ matrix.N_GPU }}
           #SBATCH --time=00:30:00
           #SBATCH --output=${{ steps.meta.outputs.LOG_FILE }}
-<<<<<<< HEAD
           #SBATCH --export="ENROOT_PASSWORD=${{ secrets.GITHUB_TOKEN }},NVCR_TOKEN=${{ secrets.NVCR_TOKEN }}"
-=======
-          #SBATCH --export="ENROOT_PASSWORD=${{ secrets.GITHUB_TOKEN }}"
 
           # preload enroot container using one task per node
->>>>>>> 7758db18
           time srun \
             --ntasks-per-node=1 \
             --container-name=runtime \
@@ -505,13 +497,9 @@
           #SBATCH --gpus-per-node=${{ matrix.N_GPU }}
           #SBATCH --time=00:30:00
           #SBATCH --output=${{ steps.meta.outputs.LOG_FILE }}
-<<<<<<< HEAD
           #SBATCH --export="ENROOT_PASSWORD=${{ secrets.GITHUB_TOKEN }},NVCR_TOKEN=${{ secrets.NVCR_TOKEN }}"
-=======
-          #SBATCH --export="ENROOT_PASSWORD=${{ secrets.GITHUB_TOKEN }}"
 
           # preload enroot container using one task per node
->>>>>>> 7758db18
           time srun \
             --ntasks-per-node=1 \
             --container-name=runtime \
@@ -680,13 +668,9 @@
           #SBATCH --gpus-per-node=${{ matrix.N_GPU }}
           #SBATCH --time=00:30:00
           #SBATCH --output=${{ steps.meta.outputs.LOG_FILE }}
-<<<<<<< HEAD
           #SBATCH --export="ENROOT_PASSWORD=${{ secrets.GITHUB_TOKEN }},XLA_PYTHON_CLIENT_MEM_FRACTION=0.85,NVCR_TOKEN=${{ secrets.NVCR_TOKEN }}"
-=======
-          #SBATCH --export="ENROOT_PASSWORD=${{ secrets.GITHUB_TOKEN }},XLA_PYTHON_CLIENT_MEM_FRACTION=0.85"
 
           # preload enroot container using one task per node
->>>>>>> 7758db18
           time srun \
             --ntasks-per-node=1 \
             --container-name=runtime \
