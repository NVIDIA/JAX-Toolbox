name: ~CI, single-arch
run-name: CI-${{ inputs.ARCHITECTURE }}
on:
  workflow_call:
    inputs:
      ARCHITECTURE:
        type: string
        required: true
      BUILD_DATE:
        type: string
        description: 'Build date in YYYY-MM-DD format'
        required: false
        default: NOT SPECIFIED
      CUDA_IMAGE:
        type: string
        description: CUDA image to use as base, e.g. nvidia/cuda:X.Y.Z-devel-ubuntu22.04
        default: 'latest'
        required: false
      MANIFEST_ARTIFACT_NAME:
        type: string
        description: 'Artifact name in current run w/ manifest/patches. Leaving empty uses manifest/patches in current branch'
        default: ''
        required: false
      SOURCE_URLREFS:
        type: string
        description: 'A JSON object containing git url+refs for softwares to be built'
        required: false
        default: '{}'
    outputs:
      DOCKER_TAGS:
        description: 'JSON object containing tags of all docker images built'
        value: ${{ jobs.collect-docker-tags.outputs.TAGS }}

permissions:
  contents: read  # to fetch code
  actions:  write # to cancel previous workflows
  packages: write # to upload container

jobs:

#  build-base:
#    uses: ./.github/workflows/_build_base.yaml
#    with:
#      ARCHITECTURE: ${{ inputs.ARCHITECTURE }}
#      BASE_IMAGE: ${{ inputs.CUDA_IMAGE }}
#      BUILD_DATE: ${{ inputs.BUILD_DATE }}
#      MANIFEST_ARTIFACT_NAME: ${{ inputs.MANIFEST_ARTIFACT_NAME }}
#    secrets: inherit
#
#  build-jax:
#    needs: build-base
#    uses: ./.github/workflows/_build.yaml
#    with:
#      ARCHITECTURE: ${{ inputs.ARCHITECTURE }}
#      ARTIFACT_NAME: artifact-jax-build
#      BADGE_FILENAME: badge-jax-build
#      BUILD_DATE: ${{ inputs.BUILD_DATE }}
#      BASE_IMAGE: ${{ needs.build-base.outputs.DOCKER_TAG }}
#      CONTAINER_NAME: jax
#      DOCKERFILE: .github/container/Dockerfile.jax
#      RUNNER_SIZE: large
#      EXTRA_BUILD_ARGS: |
#        URLREF_JAX=${{ fromJson(inputs.SOURCE_URLREFS).JAX }}
#        URLREF_XLA=${{ fromJson(inputs.SOURCE_URLREFS).XLA }}
#        URLREF_FLAX=${{ fromJson(inputs.SOURCE_URLREFS).FLAX }}
#        URLREF_TRANSFORMER_ENGINE=${{ fromJson(inputs.SOURCE_URLREFS).TRANSFORMER_ENGINE }}
#    secrets: inherit

#  build-triton:
#    needs: build-jax
#    if: inputs.ARCHITECTURE == 'amd64' # Triton does not seem to support arm64
#    uses: ./.github/workflows/_build.yaml
#    with:
#      ARCHITECTURE: ${{ inputs.ARCHITECTURE }}
#      ARTIFACT_NAME: artifact-triton-build
#      BADGE_FILENAME: badge-triton-build
#      BUILD_DATE: ${{ inputs.BUILD_DATE }}
#      BASE_IMAGE: ${{ needs.build-jax.outputs.DOCKER_TAG_MEALKIT }}
#      CONTAINER_NAME: triton
#      DOCKERFILE: .github/container/Dockerfile.triton
#      RUNNER_SIZE: large
#      EXTRA_BUILD_ARGS: |
#        URLREF_JAX_TRITON=${{ fromJson(inputs.SOURCE_URLREFS).JAX_TRITON }}
#    secrets: inherit
#
#  build-equinox:
#    needs: build-jax
#    uses: ./.github/workflows/_build.yaml
#    with:
#      ARCHITECTURE: ${{ inputs.ARCHITECTURE }}
#      ARTIFACT_NAME: artifact-equinox-build
#      BADGE_FILENAME: badge-equinox-build
#      BUILD_DATE: ${{ inputs.BUILD_DATE }}
#      BASE_IMAGE: ${{ needs.build-jax.outputs.DOCKER_TAG_MEALKIT }}
#      CONTAINER_NAME: equinox
#      DOCKERFILE: .github/container/Dockerfile.equinox
#      EXTRA_BUILD_ARGS: |
#        URLREF_EQUINOX=${{ fromJson(inputs.SOURCE_URLREFS).EQUINOX }}
#    secrets: inherit
#
#  build-maxtext:
#    needs: build-jax
#    uses: ./.github/workflows/_build.yaml
#    with:
#      ARCHITECTURE: ${{ inputs.ARCHITECTURE }}
#      ARTIFACT_NAME: artifact-maxtext-build
#      BADGE_FILENAME: badge-maxtext-build
#      BUILD_DATE: ${{ inputs.BUILD_DATE }}
#      BASE_IMAGE: ${{ needs.build-jax.outputs.DOCKER_TAG_MEALKIT }}
#      CONTAINER_NAME: maxtext
#      DOCKERFILE: .github/container/Dockerfile.maxtext
#      EXTRA_BUILD_ARGS: |
#        URLREF_MAXTEXT=${{ fromJson(inputs.SOURCE_URLREFS).MAXTEXT }}
#    secrets: inherit
#
#  build-levanter:
#    needs: [build-jax]
#    uses: ./.github/workflows/_build.yaml
#    with:
#      ARCHITECTURE: ${{ inputs.ARCHITECTURE }}
#      ARTIFACT_NAME: "artifact-levanter-build"
#      BADGE_FILENAME: "badge-levanter-build"
#      BUILD_DATE: ${{ inputs.BUILD_DATE }}
#      BASE_IMAGE: ${{ needs.build-jax.outputs.DOCKER_TAG_MEALKIT }}
#      CONTAINER_NAME: levanter
#      DOCKERFILE: .github/container/Dockerfile.levanter
#      EXTRA_BUILD_ARGS: |
#        URLREF_LEVANTER=${{ fromJson(inputs.SOURCE_URLREFS).LEVANTER }}
#        URLREF_HALIAX=${{ fromJson(inputs.SOURCE_URLREFS).HALIAX }}
#    secrets: inherit
#
#  build-upstream-t5x:
#    needs: build-jax
#    uses: ./.github/workflows/_build.yaml
#    with:
#      ARCHITECTURE: ${{ inputs.ARCHITECTURE }}
#      ARTIFACT_NAME: "artifact-t5x-build"
#      BADGE_FILENAME: "badge-t5x-build"
#      BUILD_DATE: ${{ inputs.BUILD_DATE }}
#      BASE_IMAGE: ${{ needs.build-jax.outputs.DOCKER_TAG_MEALKIT }}
#      CONTAINER_NAME: upstream-t5x
#      DOCKERFILE: .github/container/Dockerfile.t5x
#      EXTRA_BUILD_ARGS: |
#        URLREF_T5X=${{ fromJson(inputs.SOURCE_URLREFS).T5X }}
#        URLREF_AIRIO=${{ fromJson(inputs.SOURCE_URLREFS).AIRIO }}
#    secrets: inherit
#
#  build-rosetta-t5x:
#    needs: build-upstream-t5x
#    uses: ./.github/workflows/_build_rosetta.yaml
#    with:
#      ARCHITECTURE: ${{ inputs.ARCHITECTURE }}
#      BUILD_DATE: ${{ inputs.BUILD_DATE }}
#      BASE_IMAGE: ${{ needs.build-upstream-t5x.outputs.DOCKER_TAG_MEALKIT }}
#      BASE_LIBRARY: t5x
#    secrets: inherit
#
#  build-gemma:
#    needs: build-jax
#    uses: ./.github/workflows/_build.yaml
#    if: inputs.ARCHITECTURE == 'amd64' # build only amd64
#    with:
#      ARCHITECTURE: ${{ inputs.ARCHITECTURE }}
#      ARTIFACT_NAME: artifact-gemma-build
#      BADGE_FILENAME: badge-gemma-build
#      BUILD_DATE: ${{ inputs.BUILD_DATE }}
#      BASE_IMAGE: ${{ needs.build-jax.outputs.DOCKER_TAG_MEALKIT }}
#      CONTAINER_NAME: gemma
#      DOCKERFILE: rosetta/Dockerfile.gemma
#      DOCKER_CONTEXT: .
#      EXTRA_BUILD_ARGS: |
#        URLREF_GEMMA=${{ fromJson(inputs.SOURCE_URLREFS).GEMMA }}
#        URLREF_BIG_VISION=${{ fromJson(inputs.SOURCE_URLREFS).BIG_VISION }}
#        URLREF_COMMON_LOOP_UTILS=${{ fromJson(inputs.SOURCE_URLREFS).COMMON_LOOP_UTILS }}
#        URLREF_FLAXFORMER=${{ fromJson(inputs.SOURCE_URLREFS).FLAXFORMER }}
#        URLREF_PANOPTICAPI=${{ fromJson(inputs.SOURCE_URLREFS).PANOPTICAPI }}
#    secrets: inherit

#  collect-docker-tags:
#    runs-on: ubuntu-22.04
#    if: "!cancelled()"
#    needs:
#      - build-base
#      - build-jax
##      - build-triton
##      - build-equinox
##      - build-maxtext
##      - build-levanter
##      - build-upstream-t5x
##      - build-rosetta-t5x
##      - build-gemma
#    outputs:
#      TAGS: ${{ steps.collect-tags.outputs.TAGS }}
#
#    steps:
#      - name: Save docker tags as a JSON object
#        id: collect-tags
#        run: |
#          TAGS=$(cat <<EOF | jq -c
#          [\
#            {"flavor": "base",         "stage": "final",   "priority": 800,  "tag": "${{ needs.build-base.outputs.DOCKER_TAG }}"},\
#            {"flavor": "jax",          "stage": "final",   "priority": 1000, "tag": "${{ needs.build-jax.outputs.DOCKER_TAG_FINAL }}"},\
#            {"flavor": "jax",          "stage": "mealkit", "priority": 500,  "tag": "${{ needs.build-jax.outputs.DOCKER_TAG_MEALKIT }}"},\
#            {}\
#          ]
#          EOF
#          )
#
#          echo "TAGS=${TAGS}" >> $GITHUB_OUTPUT

#  test-distribution:
#    runs-on: ubuntu-22.04
#    strategy:
#      matrix:
#        TEST_SCRIPT:
#          - extra-only-distribution.sh
#          - mirror-only-distribution.sh
#          - upstream-only-distribution.sh
#          - local-patch-distribution.sh
#      fail-fast: false
#    steps:
#      - name: Print environment variables
#        run: env
#      - name: Set git login for tests
#        run: |
#          git config --global user.email "jax@nvidia.com"
#          git config --global user.name "JAX-Toolbox CI"
#      - name: Check out the repository under ${GITHUB_WORKSPACE}
#        uses: actions/checkout@v4
#      - name: Run integration test ${{ matrix.TEST_SCRIPT }}
#        run: bash rosetta/tests/${{ matrix.TEST_SCRIPT }}
#
#  test-jax:
#    needs: build-jax
#    if: inputs.ARCHITECTURE == 'amd64' # arm64 runners n/a
#    uses: ./.github/workflows/_test_unit.yaml
#    with:
#      TEST_NAME: jax
#      EXECUTE: |
#        docker run -i --shm-size=1g --gpus all \
#        ${{ needs.build-jax.outputs.DOCKER_TAG_FINAL }} \
#        bash <<"EOF" |& tee test-backend-independent.log
#          test-jax.sh -b backend-independent 
#        EOF
#        docker run -i --shm-size=1g --gpus all \
#        ${{ needs.build-jax.outputs.DOCKER_TAG_FINAL }} \
#        bash <<"EOF" |& tee tee test-gpu.log
#          nvidia-cuda-mps-control -d
#          test-jax.sh -b gpu
#        EOF
#      STATISTICS_SCRIPT: |
#        errors=$(cat test-*.log | grep -c 'ERROR:' || true)
#        failed_tests=$(cat test-*.log | grep -c 'FAILED in' || true)
#        passed_tests=$(cat test-*.log | grep -c 'PASSED in' || true)
#        total_tests=$((failed_tests + passed_tests))
#        echo "TOTAL_TESTS=${total_tests}" >> $GITHUB_OUTPUT
#        echo "ERRORS=${errors}" >> $GITHUB_OUTPUT
#        echo "PASSED_TESTS=${passed_tests}" >> $GITHUB_OUTPUT
#        echo "FAILED_TESTS=${failed_tests}" >> $GITHUB_OUTPUT
#      ARTIFACTS: |
#        test-backend-independent.log
#        test-gpu.log
#    secrets: inherit
#
#  test-nsys-jax:
#    needs: build-jax
#    if: inputs.ARCHITECTURE == 'amd64' # arm64 runners n/a
#    uses: ./.github/workflows/_test_unit.yaml
#    with:
#      TEST_NAME: nsys-jax
#      EXECUTE: |
#        set -o pipefail
#        num_tests=0
#        num_failures=0
#        # Run the pytest-driven tests; failure is explicitly handled below so set +e to
#        # avoid an early abort here.
#        set +e
#        docker run -i --shm-size=1g --gpus all \
#          -v $PWD:/opt/output \
#          ${{ needs.build-jax.outputs.DOCKER_TAG_FINAL }} \
#          bash <<"EOF" |& tee test-nsys-jax.log
#            # nsys-jax is already installed, this is just adding the test dependencies
#            pip install pytest-reportlog nsys-jax[test]
#            # abuse knowledge that nsys-jax is installed editable, so the tests exist
#            test_path=$(python -c 'import importlib.resources; print(importlib.resources.files("nsys_jax").joinpath("..", "tests").resolve())')
#            pytest --report-log=/opt/output/pytest-report.jsonl "${test_path}"
#        EOF
#        set -e
#        GPUS_PER_NODE=$(nvidia-smi -L | grep -c '^GPU')
#        for mode in 1-process 2-process process-per-gpu; do
#          DOCKER="docker run --shm-size=1g --gpus all --env XLA_FLAGS=--xla_gpu_enable_command_buffer= --env XLA_PYTHON_CLIENT_MEM_FRACTION=0.9 -v ${PWD}:/opt/output ${{ needs.build-jax.outputs.DOCKER_TAG_FINAL }}"
#          if [[ "${mode}" == "1-process" ]]; then
#            PROCESS_COUNT=1
#            ARGS=""
#          elif [[ "${mode}" == "2-process" ]]; then
#            # Use two processes with GPUS_PER_NODE/2 GPUs per process in the hope that
#            # this will flush out more bugs than process-per-node or process-per-GPU.
#            PROCESS_COUNT=2
#            ARGS="--process-id RANK --process-count ${PROCESS_COUNT} --coordinator-address 127.0.0.1:12345 --gpus-per-process $((GPUS_PER_NODE/2)) --distributed"
#          else
#            PROCESS_COUNT=${GPUS_PER_NODE}
#            ARGS="--process-id RANK --process-count ${PROCESS_COUNT} --coordinator-address 127.0.0.1:12345 --gpus-per-process 1 --distributed"
#          fi
#          for collection in full partial; do
#            NSYS_JAX="nsys-jax"
#            if [[ "${mode}" == "1-process" ]]; then
#              # We will not run nsys-jax-combine, so run analyses eagerly
#              NSYS_JAX+=" --nsys-jax-analysis communication --nsys-jax-analysis summary"
#            fi
#            NSYS_JAX+=" --output=/opt/output/${mode}-${collection}-execution-%q{RANK}"
#            if [[ "${collection}" == "partial" ]]; then
#              NSYS_JAX+=" --capture-range=cudaProfilerApi --capture-range-end=stop"
#              # nvbug/4801401
#              NSYS_JAX+=" --sample=none"
#            fi
#            set +e
#            ${DOCKER} parallel-launch RANK ${PROCESS_COUNT} ${NSYS_JAX} \
#              -- jax-nccl-test ${ARGS} |& tee ${mode}-${collection}-execution.log
#            num_failures=$((num_failures + ($? != 0)))
#            set -e
#            num_tests=$((num_tests + 1))
#          done
#          if [[ "${mode}" != "1-process" ]]; then
#            # Run nsys-jax-combine
#            NSYS_JAX_COMBINE="nsys-jax-combine --analysis communication --analysis summary --output=/opt/output/${mode}-${collection}-execution.zip"
#            for (( i=0; i<PROCESS_COUNT; i++ )); do
#              NSYS_JAX_COMBINE+=" /opt/output/${mode}-${collection}-execution-${i}.zip"
#            done
#            set +e
#            ${DOCKER} ${NSYS_JAX_COMBINE} |& tee ${mode}-${collection}-execution-combine.log
#            num_failures=$((num_failures + ($? != 0)))
#            set -e
#            num_tests=$((num_tests + 1))
#          fi
#        done
#        ls -R .
#        echo "NSYS_JAX_TEST_COUNT=${num_tests}" >> $GITHUB_ENV
#        echo "NSYS_JAX_FAIL_COUNT=${num_failures}" >> $GITHUB_ENV
#        exit $num_failures
#      STATISTICS_SCRIPT: |
#        summary_line=$(tail -n1 test-nsys-jax.log)
#        num_errors=$(echo $summary_line | grep -oE '[0-9]+ error' | awk '{print $1} END { if (!NR) print 0}')
#        passed_tests=$(cat pytest-report.jsonl | jq -r 'select(."$report_type" == "TestReport" and .when == "call" and .outcome == "passed") | .outcome' | wc -l)
#        failed_tests=$(cat pytest-report.jsonl | jq -r 'select(."$report_type" == "TestReport" and .when == "call" and .outcome == "failed") | .outcome' | wc -l)
#        total_tests=$(( NSYS_JAX_TEST_COUNT + passed_tests + failed_tests ))
#        num_passed=$(( passed_tests + NSYS_JAX_TEST_COUNT - NSYS_JAX_FAIL_COUNT ))
#        num_failed=$(( failed_tests + NSYS_JAX_FAIL_COUNT ))
#        echo "TOTAL_TESTS=${total_tests}" >> $GITHUB_OUTPUT
#        echo "ERRORS=${num_errors}" >> $GITHUB_OUTPUT
#        echo "PASSED_TESTS=${num_passed}" >> $GITHUB_OUTPUT
#        echo "FAILED_TESTS=${num_failed}" >> $GITHUB_OUTPUT
#      ARTIFACTS: |
#        # pytest-driven part
#        test-nsys-jax.log
#        pytest-report.jsonl
#        # nsys-jax logfiles
#        *process-*-execution.log
#        # nsys-jax output for the case that doesn't use nsys-jax-combine
#        1-process-*-execution-0.zip
#        # nsys-jax-combine output/logfiles
#        *process*-*-execution.zip
#        *-execution-combine.log
#    secrets: inherit
#
#  # test-nsys-jax generates several fresh .zip archive outputs by running nsys-jax with real GPU hardware; this test
#  # runs on a regular GitHub Actions runner and checks that offline post-processing works in an environment that does
#  # not already have nsys-jax installed
#  test-nsys-jax-archive:
#    needs: test-nsys-jax
#    if: inputs.ARCHITECTURE == 'amd64' # arm64 runners n/a
#    strategy:
#      matrix:
#        os: [ubuntu-22.04, ubuntu-24.04, macOS-latest]
#    runs-on: ${{ matrix.os }}
#    steps:
#    - name: Download nsys-jax output .zip files
#      uses: actions/download-artifact@v4
#      with:
#        name: nsys-jax-unit-test-A100
#    - name: Extract archives and execute install scripts
#      run: |
#        pip install virtualenv # for install.sh
#        for zip in $(ls *.zip); do
#          ZIP="${PWD}/${zip}"
#          pushd $(mktemp -d)
#          unzip "${ZIP}"
#          ls -l
#          # TODO: verify this isn't needed, or make sure it isn't needed
#          chmod 755 install.sh
#          # Run the notebook with IPython, not Jupyter Lab, so it exits and prints something informative to stdout
#          # Skip executing Jupyter lab
#          NSYS_JAX_JUPYTER_EXECUTE_NOT_LAB=1 ./install.sh
#          popd
#        done

<<<<<<< HEAD
#  test-nsys-jax-eks:
#    needs: build-jax
#    if: inputs.ARCHITECTURE == 'amd64' # arm64 runners n/a
#    runs-on: eks
#    env:
#      JAX_DOCKER_IMAGE: ${{ needs.build-jax.outputs.DOCKER_TAG_FINAL }}
#      JOB_NAME: ${{ github.run_id }}-${{ github.run_attempt }}-jax
#      POSTPROCESS_JOB_NAME: ${{ github.run_id }}-${{ github.run_attempt }}-postprocess
#      TOKEN_NAME: ${{ github.run_id }}-${{ github.run_attempt }}-token
#    steps:
#    - name: Check out the repository
#      uses: actions/checkout@v4
#    - name: Login to GitHub Container Registry
#      uses: docker/login-action@v3
#      with:
#        registry: ghcr.io
#        username: ${{ github.repository_owner }}
#        password: ${{ secrets.GITHUB_TOKEN }}
#    - name: Store GitHub Container Registry token as Kubernetes secret
#      run: |
#        kubectl create secret generic \
#          ${{ github.run_id }}-${{ github.run_attempt }}-token \
#          --from-file=.dockerconfigjson=$HOME/.docker/config.json \
#          --type=kubernetes.io/dockerconfigjson
#    - name: Configure Kubernetes job
#      run: |
#        yq -i ea 'select(di == 0).spec.selector.job-name = strenv(JOB_NAME)
#          | select(di == 1).metadata.name = strenv(JOB_NAME)
#          | select(di == 1).spec.template.spec.imagePullSecrets[].name = strenv(TOKEN_NAME)
#          | select(di == 1).spec.template.spec.containers[0].image = strenv(JAX_DOCKER_IMAGE)
#          | select(di == 1).spec.template.spec.containers[0].env[0].value = strenv(JOB_NAME)' \
#          .github/eks-workflow-files/job.yml
#        git diff .github/eks-workflow-files/job.yml
#    - name: Submit Kubernetes job
#      run: kubectl apply -f .github/eks-workflow-files/job.yml
#    - name: Wait for Kubernetes job to start
#      run: |
#        while [[ -n $(kubectl get pods --selector=batch.kubernetes.io/job-name=${{ github.run_id }}-${{ github.run_attempt }}-jax --output=jsonpath='{.items[?(@.status.phase == "Pending")].metadata.name}') ]]; do
#          sleep 2
#        done
#    - name: Stream Kubernetes job output
#      run: kubectl logs --all-containers=true --all-pods=true --follow job/${{ github.run_id }}-${{ github.run_attempt }}-jax
#    # Clean up in case of errors as well as success
#    - name: Delete Kubernetes job
#      if: always()
#      run: kubectl delete job ${{ github.run_id }}-${{ github.run_attempt }}-jax
#    - name: Configure post-processing job
#      run: |
#        export JOB_OUTPUT_PATTERN="${JOB_NAME}-rank*.zip"
#        yq -i '.metadata.name = strenv(POSTPROCESS_JOB_NAME)
#          | .spec.template.spec.containers[].image = strenv(JAX_DOCKER_IMAGE)
#          | .spec.template.spec.imagePullSecrets[].name = strenv(TOKEN_NAME)
#          | .spec.template.spec.initContainers[].command[7] = strenv(JOB_OUTPUT_PATTERN)' \
#          .github/eks-workflow-files/post-process-job.yml
#        git diff .github/eks-workflow-files/post-process-job.yml
#    - name: Submit post-processing Kubernetes job
#      run: kubectl apply -f .github/eks-workflow-files/post-process-job.yml
#    - name: Wait for post-processing Kubernetes job to start
#      run: |
#        while [[ -n $(kubectl get pods --selector=batch.kubernetes.io/job-name=${{ github.run_id }}-${{ github.run_attempt }}-postprocess --output=jsonpath='{.items[?(@.status.phase == "Pending")].metadata.name}') ]]; do
#          sleep 2
#        done
#    - name: Stream post-processing Kubernetes job output
#      run: kubectl logs --all-containers=true --all-pods=true --follow job/${{ github.run_id }}-${{ github.run_attempt }}-postprocess
#    # Clean up in case of errors as well as success
#    - name: Delete post-processing Kubernetes job
#      if: always()
#      run: kubectl delete job ${{ github.run_id }}-${{ github.run_attempt }}-postprocess
#    - name: Delete GitHub Container Registry token
#      if: always()
#      run: kubectl delete secret ${{ github.run_id }}-${{ github.run_attempt }}-token
=======
  build-maxtext:
    needs: build-jax
    uses: ./.github/workflows/_build.yaml
    with:
      ARCHITECTURE: ${{ inputs.ARCHITECTURE }}
      ARTIFACT_NAME: artifact-maxtext-build
      BADGE_FILENAME: badge-maxtext-build
      BUILD_DATE: ${{ inputs.BUILD_DATE }}
      BASE_IMAGE: ${{ needs.build-jax.outputs.DOCKER_TAG_MEALKIT }}
      CONTAINER_NAME: maxtext
      DOCKERFILE: .github/container/Dockerfile.maxtext
      EXTRA_BUILD_ARGS: |
        URLREF_MAXTEXT=${{ fromJson(inputs.SOURCE_URLREFS).MAXTEXT }}
    secrets: inherit

  build-levanter:
    needs: [build-jax]
    uses: ./.github/workflows/_build.yaml
    with:
      ARCHITECTURE: ${{ inputs.ARCHITECTURE }}
      ARTIFACT_NAME: "artifact-levanter-build"
      BADGE_FILENAME: "badge-levanter-build"
      BUILD_DATE: ${{ inputs.BUILD_DATE }}
      BASE_IMAGE: ${{ needs.build-jax.outputs.DOCKER_TAG_MEALKIT }}
      CONTAINER_NAME: levanter
      DOCKERFILE: .github/container/Dockerfile.levanter
      EXTRA_BUILD_ARGS: |
        URLREF_LEVANTER=${{ fromJson(inputs.SOURCE_URLREFS).LEVANTER }}
        URLREF_HALIAX=${{ fromJson(inputs.SOURCE_URLREFS).HALIAX }}
    secrets: inherit

  build-upstream-t5x:
    needs: build-jax
    uses: ./.github/workflows/_build.yaml
    with:
      ARCHITECTURE: ${{ inputs.ARCHITECTURE }}
      ARTIFACT_NAME: "artifact-t5x-build"
      BADGE_FILENAME: "badge-t5x-build"
      BUILD_DATE: ${{ inputs.BUILD_DATE }}
      BASE_IMAGE: ${{ needs.build-jax.outputs.DOCKER_TAG_MEALKIT }}
      CONTAINER_NAME: upstream-t5x
      DOCKERFILE: .github/container/Dockerfile.t5x
      EXTRA_BUILD_ARGS: |
        URLREF_T5X=${{ fromJson(inputs.SOURCE_URLREFS).T5X }}
        URLREF_AIRIO=${{ fromJson(inputs.SOURCE_URLREFS).AIRIO }}
    secrets: inherit

  build-rosetta-t5x:
    needs: build-upstream-t5x
    uses: ./.github/workflows/_build_rosetta.yaml
    with:
      ARCHITECTURE: ${{ inputs.ARCHITECTURE }}
      BUILD_DATE: ${{ inputs.BUILD_DATE }}
      BASE_IMAGE: ${{ needs.build-upstream-t5x.outputs.DOCKER_TAG_MEALKIT }}
      BASE_LIBRARY: t5x
    secrets: inherit

  build-gemma:
    needs: build-jax
    uses: ./.github/workflows/_build.yaml
    if: inputs.ARCHITECTURE == 'amd64' # build only amd64
    with:
      ARCHITECTURE: ${{ inputs.ARCHITECTURE }}
      ARTIFACT_NAME: artifact-gemma-build
      BADGE_FILENAME: badge-gemma-build
      BUILD_DATE: ${{ inputs.BUILD_DATE }}
      BASE_IMAGE: ${{ needs.build-jax.outputs.DOCKER_TAG_MEALKIT }}
      CONTAINER_NAME: gemma
      DOCKERFILE: rosetta/Dockerfile.gemma
      DOCKER_CONTEXT: .
      EXTRA_BUILD_ARGS: |
        URLREF_GEMMA=${{ fromJson(inputs.SOURCE_URLREFS).GEMMA }}
        URLREF_BIG_VISION=${{ fromJson(inputs.SOURCE_URLREFS).BIG_VISION }}
        URLREF_COMMON_LOOP_UTILS=${{ fromJson(inputs.SOURCE_URLREFS).COMMON_LOOP_UTILS }}
        URLREF_FLAXFORMER=${{ fromJson(inputs.SOURCE_URLREFS).FLAXFORMER }}
        URLREF_PANOPTICAPI=${{ fromJson(inputs.SOURCE_URLREFS).PANOPTICAPI }}
    secrets: inherit

  build-axlearn:
    needs: build-jax
    uses: ./.github/workflows/_build.yaml
    with:
      ARCHITECTURE: ${{ inputs.ARCHITECTURE }}
      ARTIFACT_NAME: artifact-axlearn-build
      BADGE_FILENAME: badge-axlearn-build
      BUILD_DATE: ${{ inputs.BUILD_DATE }}
      BASE_IMAGE: ${{ needs.build-jax.outputs.DOCKER_TAG_MEALKIT }}
      CONTAINER_NAME: axlearn
      DOCKERFILE: .github/container/Dockerfile.axlearn
      RUNNER_SIZE: large
    secrets: inherit

  collect-docker-tags:
    runs-on: ubuntu-22.04
    if: ${{ !cancelled() }}
    needs:
      - build-base
      - build-jax
      - build-triton
      - build-equinox
      - build-maxtext
      - build-levanter
      - build-upstream-t5x
      - build-rosetta-t5x
      - build-gemma
      - build-axlearn
    outputs:
      TAGS: ${{ steps.collect-tags.outputs.TAGS }}
    steps:
      - name: Save docker tags as a JSON object
        id: collect-tags
        run: |
          TAGS=$(cat <<EOF | jq -c
          [\
            {"flavor": "base",         "stage": "final",   "priority": 800,  "tag": "${{ needs.build-base.outputs.DOCKER_TAG }}"},\
            {"flavor": "jax",          "stage": "final",   "priority": 1000, "tag": "${{ needs.build-jax.outputs.DOCKER_TAG_FINAL }}"},\
            {"flavor": "triton",       "stage": "final",   "priority": 900,  "tag": "${{ needs.build-triton.outputs.DOCKER_TAG_FINAL }}"},\
            {"flavor": "equinox",      "stage": "final",   "priority": 900,  "tag": "${{ needs.build-equinox.outputs.DOCKER_TAG_FINAL }}"},\
            {"flavor": "maxtext",      "stage": "final",   "priority": 900,  "tag": "${{ needs.build-maxtext.outputs.DOCKER_TAG_FINAL }}"},\
            {"flavor": "levanter",     "stage": "final",   "priority": 900,  "tag": "${{ needs.build-levanter.outputs.DOCKER_TAG_FINAL }}"},\
            {"flavor": "upstream-t5x", "stage": "final",   "priority": 900,  "tag": "${{ needs.build-upstream-t5x.outputs.DOCKER_TAG_FINAL }}"},\
            {"flavor": "t5x",          "stage": "final",   "priority": 900,  "tag": "${{ needs.build-rosetta-t5x.outputs.DOCKER_TAG_FINAL }}"},\
            {"flavor": "gemma",        "stage": "final",   "priority": 900,  "tag": "${{ needs.build-gemma.outputs.DOCKER_TAG_FINAL }}"},\
            {"flavor": "axlearn",      "stage": "final",   "priority": 900,  "tag": "${{ needs.build-axlearn.outputs.DOCKER_TAG_FINAL }}"},\
            {"flavor": "jax",          "stage": "mealkit", "priority": 500,  "tag": "${{ needs.build-jax.outputs.DOCKER_TAG_MEALKIT }}"},\
            {"flavor": "triton",       "stage": "mealkit", "priority": 500,  "tag": "${{ needs.build-triton.outputs.DOCKER_TAG_MEALKIT }}"},\
            {"flavor": "equinox",      "stage": "mealkit", "priority": 500,  "tag": "${{ needs.build-equinox.outputs.DOCKER_TAG_MEALKIT }}"},\
            {"flavor": "maxtext",      "stage": "mealkit", "priority": 500,  "tag": "${{ needs.build-maxtext.outputs.DOCKER_TAG_MEALKIT }}"},\
            {"flavor": "levanter",     "stage": "mealkit", "priority": 500,  "tag": "${{ needs.build-levanter.outputs.DOCKER_TAG_MEALKIT }}"},\
            {"flavor": "upstream-t5x", "stage": "mealkit", "priority": 500,  "tag": "${{ needs.build-upstream-t5x.outputs.DOCKER_TAG_MEALKIT }}"},\
            {"flavor": "t5x",          "stage": "mealkit", "priority": 500,  "tag": "${{ needs.build-rosetta-t5x.outputs.DOCKER_TAG_MEALKIT }}"},\
            {"flavor": "gemma",        "stage": "mealkit", "priority": 500,  "tag": "${{ needs.build-gemma.outputs.DOCKER_TAG_MEALKIT }}"},\
            {"flavor": "axlearn",      "stage": "mealkit", "priority": 500,  "tag": "${{ needs.build-axlearn.outputs.DOCKER_TAG_MEALKIT }}"},\

            {}\
          ]
          EOF
          )

          echo "TAGS=${TAGS}" >> $GITHUB_OUTPUT

  test-distribution:
    runs-on: ubuntu-22.04
    strategy:
      matrix:
        TEST_SCRIPT:
          - extra-only-distribution.sh
          - mirror-only-distribution.sh
          - upstream-only-distribution.sh
          - local-patch-distribution.sh
      fail-fast: false
    steps:
      - name: Print environment variables
        run: env
      - name: Set git login for tests
        run: |
          git config --global user.email "jax@nvidia.com"
          git config --global user.name "JAX-Toolbox CI"
      - name: Check out the repository under ${GITHUB_WORKSPACE}
        uses: actions/checkout@v4
      - name: Run integration test ${{ matrix.TEST_SCRIPT }}
        run: bash rosetta/tests/${{ matrix.TEST_SCRIPT }}

  test-jax:
    needs: build-jax
    if: inputs.ARCHITECTURE == 'amd64' # arm64 runners n/a
    uses: ./.github/workflows/_test_unit.yaml
    with:
      TEST_NAME: jax
      EXECUTE: |
        docker run -i --shm-size=1g --gpus all \
        ${{ needs.build-jax.outputs.DOCKER_TAG_FINAL }} \
        bash <<"EOF" |& tee test-backend-independent.log
          test-jax.sh -b backend-independent 
        EOF
        docker run -i --shm-size=1g --gpus all \
        ${{ needs.build-jax.outputs.DOCKER_TAG_FINAL }} \
        bash <<"EOF" |& tee tee test-gpu.log
          nvidia-cuda-mps-control -d
          test-jax.sh -b gpu
        EOF
      STATISTICS_SCRIPT: |
        errors=$(cat test-*.log | grep -c 'ERROR:' || true)
        failed_tests=$(cat test-*.log | grep -c 'FAILED in' || true)
        passed_tests=$(cat test-*.log | grep -c 'PASSED in' || true)
        total_tests=$((failed_tests + passed_tests))
        echo "TOTAL_TESTS=${total_tests}" >> $GITHUB_OUTPUT
        echo "ERRORS=${errors}" >> $GITHUB_OUTPUT
        echo "PASSED_TESTS=${passed_tests}" >> $GITHUB_OUTPUT
        echo "FAILED_TESTS=${failed_tests}" >> $GITHUB_OUTPUT
      ARTIFACTS: |
        test-backend-independent.log
        test-gpu.log
    secrets: inherit

  test-nsys-jax:
    needs: build-jax
    if: inputs.ARCHITECTURE == 'amd64' # arm64 runners n/a
    uses: ./.github/workflows/_test_unit.yaml
    with:
      TEST_NAME: nsys-jax
      EXECUTE: |
        set -o pipefail
        num_tests=0
        num_failures=0
        # Run the pytest-driven tests; failure is explicitly handled below so set +e to
        # avoid an early abort here.
        set +e
        docker run -i --shm-size=1g --gpus all \
          -v $PWD:/opt/output \
          ${{ needs.build-jax.outputs.DOCKER_TAG_FINAL }} \
          bash <<"EOF" |& tee test-nsys-jax.log
            # nsys-jax is already installed, this is just adding the test dependencies
            pip install pytest-reportlog nsys-jax[test]
            # abuse knowledge that nsys-jax is installed editable, so the tests exist
            test_path=$(python -c 'import importlib.resources; print(importlib.resources.files("nsys_jax").joinpath("..", "tests").resolve())')
            pytest --report-log=/opt/output/pytest-report.jsonl "${test_path}"
        EOF
        set -e
        GPUS_PER_NODE=$(nvidia-smi -L | grep -c '^GPU')
        for mode in 1-process 2-process process-per-gpu; do
          DOCKER="docker run --shm-size=1g --gpus all --env XLA_FLAGS=--xla_gpu_enable_command_buffer= --env XLA_PYTHON_CLIENT_MEM_FRACTION=0.9 -v ${PWD}:/opt/output ${{ needs.build-jax.outputs.DOCKER_TAG_FINAL }}"
          if [[ "${mode}" == "1-process" ]]; then
            PROCESS_COUNT=1
            ARGS=""
          elif [[ "${mode}" == "2-process" ]]; then
            # Use two processes with GPUS_PER_NODE/2 GPUs per process in the hope that
            # this will flush out more bugs than process-per-node or process-per-GPU.
            PROCESS_COUNT=2
            ARGS="--process-id RANK --process-count ${PROCESS_COUNT} --coordinator-address 127.0.0.1:12345 --gpus-per-process $((GPUS_PER_NODE/2)) --distributed"
          else
            PROCESS_COUNT=${GPUS_PER_NODE}
            ARGS="--process-id RANK --process-count ${PROCESS_COUNT} --coordinator-address 127.0.0.1:12345 --gpus-per-process 1 --distributed"
          fi
          for collection in full partial; do
            NSYS_JAX="nsys-jax"
            if [[ "${mode}" == "1-process" ]]; then
              # We will not run nsys-jax-combine, so run analyses eagerly
              NSYS_JAX+=" --nsys-jax-analysis communication --nsys-jax-analysis summary"
            fi
            NSYS_JAX+=" --output=/opt/output/${mode}-${collection}-execution-%q{RANK}"
            if [[ "${collection}" == "partial" ]]; then
              NSYS_JAX+=" --capture-range=cudaProfilerApi --capture-range-end=stop"
              # nvbug/4801401
              NSYS_JAX+=" --sample=none"
            fi
            set +e
            ${DOCKER} parallel-launch RANK ${PROCESS_COUNT} ${NSYS_JAX} \
              -- jax-nccl-test ${ARGS} |& tee ${mode}-${collection}-execution.log
            num_failures=$((num_failures + ($? != 0)))
            set -e
            num_tests=$((num_tests + 1))
          done
          if [[ "${mode}" != "1-process" ]]; then
            # Run nsys-jax-combine
            NSYS_JAX_COMBINE="nsys-jax-combine --analysis communication --analysis summary --output=/opt/output/${mode}-${collection}-execution.zip"
            for (( i=0; i<PROCESS_COUNT; i++ )); do
              NSYS_JAX_COMBINE+=" /opt/output/${mode}-${collection}-execution-${i}.zip"
            done
            set +e
            ${DOCKER} ${NSYS_JAX_COMBINE} |& tee ${mode}-${collection}-execution-combine.log
            num_failures=$((num_failures + ($? != 0)))
            set -e
            num_tests=$((num_tests + 1))
          fi
        done
        ls -R .
        echo "NSYS_JAX_TEST_COUNT=${num_tests}" >> $GITHUB_ENV
        echo "NSYS_JAX_FAIL_COUNT=${num_failures}" >> $GITHUB_ENV
        exit $num_failures
      STATISTICS_SCRIPT: |
        summary_line=$(tail -n1 test-nsys-jax.log)
        num_errors=$(echo $summary_line | grep -oE '[0-9]+ error' | awk '{print $1} END { if (!NR) print 0}')
        passed_tests=$(cat pytest-report.jsonl | jq -r 'select(."$report_type" == "TestReport" and .when == "call" and .outcome == "passed") | .outcome' | wc -l)
        failed_tests=$(cat pytest-report.jsonl | jq -r 'select(."$report_type" == "TestReport" and .when == "call" and .outcome == "failed") | .outcome' | wc -l)
        total_tests=$(( NSYS_JAX_TEST_COUNT + passed_tests + failed_tests ))
        num_passed=$(( passed_tests + NSYS_JAX_TEST_COUNT - NSYS_JAX_FAIL_COUNT ))
        num_failed=$(( failed_tests + NSYS_JAX_FAIL_COUNT ))
        echo "TOTAL_TESTS=${total_tests}" >> $GITHUB_OUTPUT
        echo "ERRORS=${num_errors}" >> $GITHUB_OUTPUT
        echo "PASSED_TESTS=${num_passed}" >> $GITHUB_OUTPUT
        echo "FAILED_TESTS=${num_failed}" >> $GITHUB_OUTPUT
      ARTIFACTS: |
        # pytest-driven part
        test-nsys-jax.log
        pytest-report.jsonl
        # nsys-jax logfiles
        *process-*-execution.log
        # nsys-jax output for the case that doesn't use nsys-jax-combine
        1-process-*-execution-0.zip
        # nsys-jax-combine output/logfiles
        *process*-*-execution.zip
        *-execution-combine.log
    secrets: inherit

  #test-nsys-jax generates several fresh .zip archive outputs by running nsys-jax with real GPU hardware; this test
  #runs on a regular GitHub Actions runner and checks that offline post-processing works in an environment that does
  #not already have nsys-jax installed
  test-nsys-jax-archive:
    needs: test-nsys-jax
    if: inputs.ARCHITECTURE == 'amd64' # arm64 runners n/a
    strategy:
      matrix:
        os: [ubuntu-22.04, ubuntu-24.04, macOS-latest]
    runs-on: ${{ matrix.os }}
    steps:
    - name: Download nsys-jax output .zip files
      uses: actions/download-artifact@v4
      with:
        name: nsys-jax-unit-test-A100
    - name: Extract archives and execute install scripts
      run: |
        pip install virtualenv # for install.sh
        for zip in $(ls *.zip); do
          ZIP="${PWD}/${zip}"
          pushd $(mktemp -d)
          unzip "${ZIP}"
          ls -l
          # TODO: verify this isn't needed, or make sure it isn't needed
          chmod 755 install.sh
          # Run the notebook with IPython, not Jupyter Lab, so it exits and prints something informative to stdout
          # Skip executing Jupyter lab
          NSYS_JAX_JUPYTER_EXECUTE_NOT_LAB=1 ./install.sh
          popd
        done

  test-nsys-jax-eks:
    needs: build-jax
    if: inputs.ARCHITECTURE == 'amd64' # arm64 runners n/a
    runs-on: eks
    env:
      JAX_DOCKER_IMAGE: ${{ needs.build-jax.outputs.DOCKER_TAG_FINAL }}
      JOB_NAME: ${{ github.run_id }}-nsys-jax
      POSTPROCESS_JOB_NAME: ${{ github.run_id }}-nsys-jax-postprocess
    steps:
    - name: Check out the repository
      uses: actions/checkout@v4
    - name: Login to GitHub Container Registry
      uses: docker/login-action@v3
      with:
        registry: ghcr.io
        username: ${{ github.repository_owner }}
        password: ${{ secrets.GITHUB_TOKEN }}
    - name: K8s GHCR store and delete token
      id: store-token
      uses: ./.github/actions/store-delete-k8s-ghcr 
    - name: Configure Kubernetes job
      run: |
        yq -i ea 'select(di == 0).spec.selector.job-name = strenv(JOB_NAME)
          | select(di == 1).metadata.name = strenv(JOB_NAME)
          | select(di == 1).spec.template.spec.imagePullSecrets[].name = "${{ steps.store-token.outputs.token-name }}"
          | select(di == 1).spec.template.spec.containers[0].image = strenv(JAX_DOCKER_IMAGE)
          | select(di == 1).spec.template.spec.containers[0].env[0].value = strenv(JOB_NAME)' \
          .github/eks-workflow-files/job.yml
        git diff .github/eks-workflow-files/job.yml
    - name: Submit Kubernetes job
      uses: ./.github/actions/submit-delete-k8s-job
      with: 
        job-config-file: .github/eks-workflow-files/job.yml
        job-name: ${{ env.JOB_NAME }}
    - name: Configure post-processing job
      run: |
        export JOB_OUTPUT_PATTERN="${JOB_NAME}-rank*.zip"
        yq -i '.metadata.name = strenv(POSTPROCESS_JOB_NAME)
          | .spec.template.spec.containers[].image = strenv(JAX_DOCKER_IMAGE)
          | .spec.template.spec.imagePullSecrets[].name = "${{ steps.store-token.outputs.token-name }}"
          | .spec.template.spec.initContainers[].command[7] = strenv(JOB_OUTPUT_PATTERN)' \
          .github/eks-workflow-files/post-process-job.yml
        git diff .github/eks-workflow-files/post-process-job.yml
    - name: Submit post process Kubernetes job
      uses: ./.github/actions/submit-delete-k8s-job
      with: 
        job-config-file: .github/eks-workflow-files/post-process-job.yml
        job-name: ${{ env.POSTPROCESS_JOB_NAME }}
>>>>>>> 45e05609

  # test-equinox:
  #   needs: build-equinox
  #   if: inputs.ARCHITECTURE == 'amd64' # arm64 runners n/a
  #   uses: ./.github/workflows/_test_unit.yaml
  #   with:
  #     IMAGE: ${{ needs.build-equinox.outputs.DOCKER_TAG_FINAL }}
  #     TEST_NAME: equinox
  #     EXECUTE: |
  #       docker run --shm-size=1g --gpus all ${{ needs.build-equinox.outputs.DOCKER_TAG_FINAL }} \
  #       bash -exc -o pipefail \
  #       'pushd /opt/equinox/tests && pip install -r requirements.txt && pytest .' | tee test-equinox.log
  #     STATISTICS_SCRIPT: |
  #       errors=$(echo $summary_line | grep -oE '[0-9]+ error' | awk '{print $1} END { if (!NR) print 0}')
  #       failed_tests=$(echo $summary_line | grep -oE '[0-9]+ failed' | awk '{print $1} END { if (!NR) print 0}')
  #       passed_tests=$(echo $summary_line | grep -oE '[0-9]+ passed' | awk '{print $1} END { if (!NR) print 0}')
  #       total_tests=$((failed_tests + passed_tests))
  #       echo "TOTAL_TESTS=${total_tests}" >> $GITHUB_OUTPUT
  #       echo "ERRORS=${errors}" >> $GITHUB_OUTPUT
  #       echo "PASSED_TESTS=${passed_tests}" >> $GITHUB_OUTPUT
  #       echo "FAILED_TESTS=${failed_tests}" >> $GITHUB_OUTPUT
  #     ARTIFACTS: |
  #       test-equinox.log
  #   secrets: inherit
  test-transformerengine-eks:
#    needs: build-jax
    if: inputs.ARCHITECTURE == 'amd64'
    runs-on: eks
    env:
#      JAX_DOCKER_IMAGE: ${{  needs.build-jax.outputs.DOCKER_TAG_FINAL }}
      JAX_DOCKER_IMAGE: ghcr.io/nvidia/jax-toolbox-internal:13652377029-jax-amd64
      JOB_NAME: transformerengine-${{ github.run_id }}
      S3_BUCKET: jax-toolbox-eks-output
      CI_NAME: transformer-engine
    steps:
    - name: Check out the repository
      uses: actions/checkout@v4
    - name: Login to GitHub Container Registry
      uses: docker/login-action@v3
      with:
        registry: ghcr.io
        username: ${{ github.repository_owner }}
        password: ${{ secrets.GITHUB_TOKEN }}
    - name: K8s GHCR store and delete token 
      id: store-token
      uses: ./.github/actions/store-delete-k8s-ghcr
    - name: Configure job manifest
      run: |
        cat .github/eks-workflow-files/transformer-engine/unit-tests.yml | \
            sed s@JOB_NAME@${{ env.JOB_NAME }}@g | \
            sed s@IMAGE_URI@${{ env.JAX_DOCKER_IMAGE }}@g | \
            sed s@SECRETS_NAME@${{ steps.store-token.outputs.token-name }}@g | \
            tee .github/eks-workflow-files/transformer-engine/unit-tests.yml
    - name: Submit & delete transformer engine unit test job
      uses: ./.github/actions/submit-delete-k8s-job 
      with:
        job-config-file: .github/eks-workflow-files/transformer-engine/unit-tests.yml
        job-name: ${{ env.JOB_NAME }}
    - name: Download and process logs from S3
      id: s3-logs-process
      run: |
        LOCAL_DIR=${{ env.CI_NAME }}-output

        mkdir -p $LOCAL_DIR
        # aws s3 cp s3://${{ env.S3_BUCKET }}/${{ env.CI_NAME }}/${{ env.JOB_NAME }}/summary.txt $LOCAL_DIR/
        aws s3 cp s3://${{ env.S3_BUCKET }}/${{ env.CI_NAME }}/${{ env.JOB_NAME }}/ $LOCAL_DIR/ --recursive --exclude "*" --include "*.log"

        passed=$(cat $LOCAL_DIR/tests.log | grep 'PASSED opt/transformer' | wc -l || true)
        failed=$(cat $LOCAL_DIR/tests.log | grep 'FAILED opt/transformer' | wc -l || true)

        total=$((failed + passed))
        echo "Passed tests: $passed"
        echo "Failed tests: $failed"
        echo "Total tests: $total"
        echo "PASSED_TESTS=$passed" >> $GITHUB_OUTPUT
        echo "FAILED_TESTS=$failed" >> $GITHUB_OUTPUT
        echo "TOTAL_TESTS=$total" >> $GITHUB_OUTPUT

    - name: Generate sitrep
      id: sitrep
      if: ${{ !cancelled() }}
      shell: bash -x -e {0}
      run: |
        # bring in utility functions
        source .github/workflows/scripts/to_json.sh

<<<<<<< HEAD
        badge_label='TransformerEngine EKS Unit'

        total_tests=${{ steps.s3-logs-process.outputs.TOTAL_TESTS }} \
        failed_tests=${{ steps.s3-logs-process.outputs.FAILED_TESTS }} \
        passed_tests=${{ steps.s3-logs-process.outputs.PASSED_TESTS }} \
        errors="0" \
        summary="All tests: $total_tests. Passed: $passed_tests. Failed: $failed_tests." \
        badge_message="Passed $passed_tests out of $total_tests." \
        badge_color="brightgreen"
        if [ "$failed_tests" -gt 0 ]; then
          badge_color="red"
        fi \
=======
  test-levanter:
    needs: build-levanter
    if: inputs.ARCHITECTURE == 'amd64'  # arm64 runners n/a
    uses: ./.github/workflows/_test_unit.yaml
    with:
      TEST_NAME: levanter
      EXECUTE: |
        docker run -i --gpus all --shm-size=1g \
        ${{ needs.build-levanter.outputs.DOCKER_TAG_FINAL }} \
        bash <<"EOF" |& tee test-levanter.log
          pip install flake8 pytest soundfile librosa
          PYTHONPATH=/opt/levanter/tests:$PYTHONPATH pytest /opt/levanter/tests -m "not entry and not slow and not ray"
        EOF
      STATISTICS_SCRIPT: |
        summary_line=$(tail -n1 test-levanter.log)
        errors=$(echo $summary_line | grep -oE '[0-9]+ error' | awk '{print $1} END { if (!NR) print 0}')
        failed_tests=$(echo $summary_line | grep -oE '[0-9]+ failed' | awk '{print $1} END { if (!NR) print 0}')
        passed_tests=$(echo $summary_line | grep -oE '[0-9]+ passed' | awk '{print $1} END { if (!NR) print 0}')
        total_tests=$((failed_tests + passed_tests))
        echo "TOTAL_TESTS=${total_tests}" >> $GITHUB_OUTPUT
        echo "ERRORS=${errors}" >> $GITHUB_OUTPUT
        echo "PASSED_TESTS=${passed_tests}" >> $GITHUB_OUTPUT
        echo "FAILED_TESTS=${failed_tests}" >> $GITHUB_OUTPUT
      ARTIFACTS: |
        test-levanter.log
    secrets: inherit
    
  # test-te:
  #   needs: build-upstream-pax
  #   if: inputs.ARCHITECTURE == 'amd64'  # arm64 runners n/a
  #   uses: ./.github/workflows/_test_unit.yaml
  #   with:
  #     TEST_NAME: te
  #     EXECUTE: |
  #       docker run -i --gpus all --shm-size=1g -v $PWD:/log \
  #       ${{ needs.build-upstream-pax.outputs.DOCKER_TAG_FINAL }} \
  #       bash <<"EOF" |& tee test-te.log
  #         pip install pytest-reportlog
  #         pytest --report-log=log/pytest-report.jsonl ${SRC_PATH_TRANSFORMER_ENGINE}/tests/jax
  #       EOF
  #     STATISTICS_SCRIPT: |
  #       summary_line=$(tail -n1 test-te.log)
  #       errors=$(echo $summary_line | grep -oE '[0-9]+ error' | awk '{print $1} END { if (!NR) print 0}')
  #       passed_tests=$(cat pytest-report.jsonl | jq -r 'select(."$report_type" == "TestReport" and .when == "call" and .outcome == "passed") | .outcome' | wc -l)
  #       failed_tests=$(cat pytest-report.jsonl | jq -r 'select(."$report_type" == "TestReport" and .when == "call" and .outcome == "failed") | .outcome' | wc -l)
  #       total_tests=$((failed_tests + passed_tests))
  #       echo "TOTAL_TESTS=${total_tests}" >> $GITHUB_OUTPUT
  #       echo "ERRORS=${errors}" >> $GITHUB_OUTPUT
  #       echo "PASSED_TESTS=${passed_tests}" >> $GITHUB_OUTPUT
  #       echo "FAILED_TESTS=${failed_tests}" >> $GITHUB_OUTPUT
  #     TIMEOUT_MINUTES: 120
  #     ARTIFACTS: |
  #       test-te.log
  #       pytest-report.jsonl
  #   secrets: inherit
>>>>>>> 45e05609

        to_json \
          summary \
          errors total_tests passed_tests failed_tests \
          badge_label badge_color badge_message \
        > sitrep.json

        schemaVersion=1 \
        label="${badge_label}" \
        message="Passed $passed_tests out of $total_tests." \
        color=$badge_color \
        to_json schemaVersion label message color \
        > badge-transformer-engine-test.json

    - name: Upload artifacts
      if: ${{ !cancelled() }}
      uses: actions/upload-artifact@v4
      with:
        name: "artifact-transformer-engine-test"
        path: |
          sitrep.json
          badge-transformer-engine-test.json
          trasformer-engine-output/*

<<<<<<< HEAD
#  te-unittests:
#    secrets: inherit
#    needs: build-jax
#    if: inputs.ARCHITECTURE == 'amd64'  # arm64 runners n/a
#    uses: ./.github/workflows/_test_unit.yaml
#    with:
#      TEST_NAME: te
#      EXECUTE: |
#        docker run -i --gpus all --shm-size=1g -v $PWD:/log \
#        ${{ needs.build-jax.outputs.DOCKER_TAG_FINAL }} \
#        bash <<"EOF" |& tee test-te.log
#          pip install pytest-reportlog pytest-xdist
#          # Start MPS daemon
#          nvidia-cuda-mps-control -d
#          # TE's default is slightly different, without the hyphen
#          export TE_PATH=${SRC_PATH_TRANSFORMER_ENGINE}
#          # 1 GPU per worker, 6 workers per GPU
#          pytest-xdist.sh 1 6 pytest-report-L0-unittest.jsonl bash ${TE_PATH}/qa/L0_jax_unittest/test.sh
#        EOF
#
#      STATISTICS_SCRIPT: |
#        summary_line=$(tail -n1 test-te.log)
#        errors=$(echo $summary_line | grep -oE '[0-9]+ error' | awk '{print $1} END { if (!NR) print 0}')
#        passed_tests=$(cat pytest-report.jsonl | jq -r 'select(."$report_type" == "TestReport" and .when == "call" and .outcome == "passed") | .outcome' | wc -l)
#        failed_tests=$(cat pytest-report.jsonl | jq -r 'select(."$report_type" == "TestReport" and .when == "call" and .outcome == "failed") | .outcome' | wc -l)
#        total_tests=$((failed_tests + passed_tests))
#        echo "TOTAL_TESTS=${total_tests}" >> $GITHUB_OUTPUT
#        echo "ERRORS=${errors}" >> $GITHUB_OUTPUT
#        echo "PASSED_TESTS=${passed_tests}" >> $GITHUB_OUTPUT
#        echo "FAILED_TESTS=${failed_tests}" >> $GITHUB_OUTPUT
#
#      TIMEOUT_MINUTES: 120
#      ARTIFACTS: |
#        test-te.log
#        pytest-report.jsonl
#
#  test-upstream-t5x:
#    needs: build-upstream-t5x
#    if: inputs.ARCHITECTURE == 'amd64' # arm64 runners n/a
#    uses: ./.github/workflows/_test_upstream_t5x.yaml
#    with:
#      T5X_IMAGE: ${{ needs.build-upstream-t5x.outputs.DOCKER_TAG_FINAL }}
#    secrets: inherit
#
#  test-rosetta-t5x:
#    needs: build-rosetta-t5x
#    if: inputs.ARCHITECTURE == 'amd64' # no images for arm64
#    uses: ./.github/workflows/_test_t5x_rosetta.yaml
#    with:
#      T5X_IMAGE: ${{ needs.build-rosetta-t5x.outputs.DOCKER_TAG_FINAL }}
#    secrets: inherit
#
#  test-triton:
#    needs: build-triton
#    if: inputs.ARCHITECTURE == 'amd64' # no images for arm64
#    uses: ./.github/workflows/_test_unit.yaml
#    with:
#      TEST_NAME: triton
#      EXECUTE: |
#        docker run -i --shm-size=1g --gpus all --volume $PWD:/output \
#        ${{ needs.build-triton.outputs.DOCKER_TAG_FINAL }} \
#        bash <<"EOF" |& tee test-triton.log
#          # autotuner tests from jax-triton now hit a triton code path that uses utilities from pytorch; this relies on
#          # actually having a CUDA backend for pytoch
#          pip install --no-deps torch
#          python /opt/jax-triton/tests/triton_call_test.py --xml_output_file /output/triton_test.xml
#        EOF
#      STATISTICS_SCRIPT: |
#        curl -L -o yq https://github.com/mikefarah/yq/releases/latest/download/yq_linux_$(dpkg --print-architecture) && chmod 777 yq;
#        total_tests=$(./yq '.testsuites."+@tests"' triton_test.xml)
#        errors=$(./yq '.testsuites."+@errors"' triton_test.xml)
#        failed_tests=$(./yq '.testsuites."+@failures"' triton_test.xml)
#        passed_tests=$((total_tests - errors - failed_tests))
#        echo "TOTAL_TESTS=${total_tests}" >> $GITHUB_OUTPUT
#        echo "ERRORS=${errors}" >> $GITHUB_OUTPUT
#        echo "PASSED_TESTS=${passed_tests}" >> $GITHUB_OUTPUT
#        echo "FAILED_TESTS=${failed_tests}" >> $GITHUB_OUTPUT
#      ARTIFACTS: |
#        test-triton.log
#    secrets: inherit
#
#  test-levanter:
#    needs: build-levanter
#    if: inputs.ARCHITECTURE == 'amd64'  # arm64 runners n/a
#    uses: ./.github/workflows/_test_unit.yaml
#    with:
#      TEST_NAME: levanter
#      EXECUTE: |
#        docker run -i --gpus all --shm-size=1g \
#        ${{ needs.build-levanter.outputs.DOCKER_TAG_FINAL }} \
#        bash <<"EOF" |& tee test-levanter.log
#          pip install flake8 pytest soundfile librosa
#          PYTHONPATH=/opt/levanter/tests:$PYTHONPATH pytest /opt/levanter/tests -m "not entry and not slow and not ray"
#        EOF
#      STATISTICS_SCRIPT: |
#        summary_line=$(tail -n1 test-levanter.log)
#        errors=$(echo $summary_line | grep -oE '[0-9]+ error' | awk '{print $1} END { if (!NR) print 0}')
#        failed_tests=$(echo $summary_line | grep -oE '[0-9]+ failed' | awk '{print $1} END { if (!NR) print 0}')
#        passed_tests=$(echo $summary_line | grep -oE '[0-9]+ passed' | awk '{print $1} END { if (!NR) print 0}')
#        total_tests=$((failed_tests + passed_tests))
#        echo "TOTAL_TESTS=${total_tests}" >> $GITHUB_OUTPUT
#        echo "ERRORS=${errors}" >> $GITHUB_OUTPUT
#        echo "PASSED_TESTS=${passed_tests}" >> $GITHUB_OUTPUT
#        echo "FAILED_TESTS=${failed_tests}" >> $GITHUB_OUTPUT
#      ARTIFACTS: |
#        test-levanter.log
#    secrets: inherit
#
#  # test-te:
#  #   needs: build-upstream-pax
#  #   if: inputs.ARCHITECTURE == 'amd64'  # arm64 runners n/a
#  #   uses: ./.github/workflows/_test_unit.yaml
#  #   with:
#  #     TEST_NAME: te
#  #     EXECUTE: |
#  #       docker run -i --gpus all --shm-size=1g -v $PWD:/log \
#  #       ${{ needs.build-upstream-pax.outputs.DOCKER_TAG_FINAL }} \
#  #       bash <<"EOF" |& tee test-te.log
#  #         pip install pytest-reportlog
#  #         pytest --report-log=log/pytest-report.jsonl ${SRC_PATH_TRANSFORMER_ENGINE}/tests/jax
#  #       EOF
#  #     STATISTICS_SCRIPT: |
#  #       summary_line=$(tail -n1 test-te.log)
#  #       errors=$(echo $summary_line | grep -oE '[0-9]+ error' | awk '{print $1} END { if (!NR) print 0}')
#  #       passed_tests=$(cat pytest-report.jsonl | jq -r 'select(."$report_type" == "TestReport" and .when == "call" and .outcome == "passed") | .outcome' | wc -l)
#  #       failed_tests=$(cat pytest-report.jsonl | jq -r 'select(."$report_type" == "TestReport" and .when == "call" and .outcome == "failed") | .outcome' | wc -l)
#  #       total_tests=$((failed_tests + passed_tests))
#  #       echo "TOTAL_TESTS=${total_tests}" >> $GITHUB_OUTPUT
#  #       echo "ERRORS=${errors}" >> $GITHUB_OUTPUT
#  #       echo "PASSED_TESTS=${passed_tests}" >> $GITHUB_OUTPUT
#  #       echo "FAILED_TESTS=${failed_tests}" >> $GITHUB_OUTPUT
#  #     TIMEOUT_MINUTES: 120
#  #     ARTIFACTS: |
#  #       test-te.log
#  #       pytest-report.jsonl
#  #   secrets: inherit
#
#  test-gemma:
#    needs: build-gemma
#    uses: ./.github/workflows/_test_unit.yaml  
#    if: inputs.ARCHITECTURE == 'amd64'
#    with:
#      TEST_NAME: gemma
#      EXECUTE: |
#        docker run --shm-size=1g --gpus all ${{ needs.build-gemma.outputs.DOCKER_TAG_FINAL }} \
#        bash -ec \
#        "cd /opt/gemma && pip install -e .[dev] && pytest ." | tee test-gemma.log
#      STATISTICS_SCRIPT: |
#        summary_line=$(tail -n1 test-gemma.log)
#        errors=$(echo $summary_line | grep -oE '[0-9]+ error' | awk '{print $1} END { if (!NR) print 0}')
#        failed_tests=$(echo $summary_line | grep -oE '[0-9]+ failed' | awk '{print $1} END { if (!NR) print 0}')
#        passed_tests=$(echo $summary_line | grep -oE '[0-9]+ passed' | awk '{print $1} END { if (!NR) print 0}')
#        total_tests=$((failed_tests + passed_tests))
#        echo "TOTAL_TESTS=${total_tests}" >> $GITHUB_OUTPUT
#        echo "ERRORS=${errors}" >> $GITHUB_OUTPUT
#        echo "PASSED_TESTS=${passed_tests}" >> $GITHUB_OUTPUT
#        echo "FAILED_TESTS=${failed_tests}" >> $GITHUB_OUTPUT
#      ARTIFACTS: |
#        test-gemma.log
#    secrets: inherit
#
#  test-maxtext:
#    needs: build-maxtext
#    if: inputs.ARCHITECTURE == 'amd64' # no arm64 gpu runners
#    uses: ./.github/workflows/_test_maxtext.yaml
#    with:
#      MAXTEXT_IMAGE: ${{ needs.build-maxtext.outputs.DOCKER_TAG_FINAL }}
#    secrets: inherit
=======
  test-maxtext:
    needs: build-maxtext
    if: inputs.ARCHITECTURE == 'amd64' # no arm64 gpu runners
    uses: ./.github/workflows/_test_maxtext.yaml
    with:
      MAXTEXT_IMAGE: ${{ needs.build-maxtext.outputs.DOCKER_TAG_FINAL }}
    secrets: inherit

  test-axlearn-eks:
    needs: build-axlearn
    if: inputs.ARCHITECTURE == 'amd64'
    runs-on: eks
    env:
      AXLEARN_DOCKER_IMAGE: ${{ needs.build-axlearn.outputs.DOCKER_TAG_FINAL }}
      JOB_NAME: axlearn-${{ github.run_id }}
    steps:
    - name: Check out the repository
      uses: actions/checkout@v4
    - name: Login to GitHub Container Registry
      uses: docker/login-action@v3
      with:
        registry: ghcr.io
        username: ${{ github.repository_owner }}
        password: ${{ secrets.GITHUB_TOKEN }}
    - name: K8s GHCR store and delete token 
      id: store-token
      uses: ./.github/actions/store-delete-k8s-ghcr
    - name: Configure axlearn test job
      run: |
        # Replace placeholders in axlearn-job.yml with environment variables
        yq -i ea '
           select(di == 0).metadata.name = strenv(JOB_NAME)
          | select(di == 0).spec.template.spec.containers[0].image = strenv(AXLEARN_DOCKER_IMAGE)
          | select(di == 0).spec.template.spec.containers[1].env[0].value = "${{ github.run_id }}"
          | select(di == 0).spec.template.spec.imagePullSecrets[].name = "${{ steps.store-token.outputs.token-name }}"' \
        .github/eks-workflow-files/axlearn/axlearn-job.yml
        git diff .github/eks-workflow-files/axlearn/axlearn-job.yml
    - name: Submit & delete axlearn test 
      uses: ./.github/actions/submit-delete-k8s-job 
      with:
        job-config-file: ".github/eks-workflow-files/axlearn/axlearn-job.yml"
        job-name: ${{ env.JOB_NAME }}
    - name: Download logs from S3
      id: log-s3
      run: |
        mkdir -p axlearn-output
        aws s3 cp s3://jax-toolbox-eks-output/axlearn/${{ github.run_id }}/summary.txt axlearn-output/
        aws s3 cp s3://jax-toolbox-eks-output/axlearn/${{ github.run_id }}/ axlearn-output/ --recursive --exclude "*" --include "*.log"

        passed_tests=$(grep -c ": PASSED" axlearn-output/summary.txt || true)
        failed_tests=$(grep -c ": FAILED" axlearn-output/summary.txt || true)
        total_tests=$((failed_tests + passed_tests))

        echo "Passed tests: $passed_tests"
        echo "Failed tests: $failed_tests"
        echo "Total tests: $total_tests"
        echo "PASSED_TESTS=$passed_tests" >> $GITHUB_OUTPUT
        echo "FAILED_TESTS=$failed_tests" >> $GITHUB_OUTPUT
        echo "TOTAL_TESTS=$total_tests" >> $GITHUB_OUTPUT
    - name: Generate sitrep
      id: sitrep
      if: ${{ !cancelled() }}
      shell: bash -x -e {0}
      run: |
        # bring in utility functions
        source .github/workflows/scripts/to_json.sh

        badge_label='Axlearn EKS Unit'

        total_tests=${{ steps.log-s3.outputs.TOTAL_TESTS }} \
        failed_tests=${{ steps.log-s3.outputs.FAILED_TESTS }} \
        passed_tests=${{ steps.log-s3.outputs.PASSED_TESTS }} \
        errors="0" \
        summary="All tests: $total_tests. Passed: $passed_tests. Failed: $failed_tests." \
        badge_message="Passed $passed_tests out of $total_tests." \
        badge_color="brightgreen"
        if [ "$failed_tests" -gt 0 ]; then
          badge_color="red"
        fi \

        to_json \
          summary \
          errors total_tests passed_tests failed_tests \
          badge_label badge_color badge_message \
        > sitrep.json

        schemaVersion=1 \
        label="${badge_label}" \
        message="Passed $passed_tests out of $total_tests." \
        color=$badge_color \
        to_json schemaVersion label message color \
        > badge-axlearn-test.json

    - name: Upload artifacts
      if: ${{ !cancelled() }}
      uses: actions/upload-artifact@v4
      with:
        name: "artifact-axlearn-test"
        path: |
          sitrep.json
          badge-axlearn-test.json
          axlearn-output/*

  # the fuji test will run for 20 minutes only, as per 2025-02-24 
  # is not possible to set the `max_steps` value
  # this will be done with a customer python code
  test-axlearn-fuji-models-eks:
    needs: build-axlearn
    if: inputs.ARCHITECTURE == 'amd64'
    runs-on: eks
    env:
      AXLEARN_DOCKER_IMAGE: ${{ needs.build-axlearn.outputs.DOCKER_TAG_FINAL }}
      JOB_NAME: axlearn-fuji-3b-${{ github.run_id }}
    steps:
    - name: Check out the repository
      uses: actions/checkout@v4
    - name: Login to GitHub Container Registry
      uses: docker/login-action@v3
      with:
        registry: ghcr.io
        username: ${{ github.repository_owner }}
        password: ${{ secrets.GITHUB_TOKEN }}
    - name: K8s GHCR store and delete token
      id: store-token
      uses: ./.github/actions/store-delete-k8s-ghcr
    - name: Configure axlearn test job
      run: |
        yq -i ea '
           select(di == 0).metadata.name = strenv(JOB_NAME)
          | select(di == 0).spec.template.spec.containers[0].image = strenv(AXLEARN_DOCKER_IMAGE)
          | select(di == 0).spec.template.spec.imagePullSecrets[].name = "${{ steps.store-token.outputs.token-name }}"' \
        .github/eks-workflow-files/axlearn/axlearn-fuji-model.yml
        git diff .github/eks-workflow-files/axlearn/axlearn-fuji-model.yml

    - name: Submit & delete axlearn test 
      uses: ./.github/actions/submit-delete-k8s-job 
      with:
        job-config-file:  ".github/eks-workflow-files/axlearn/axlearn-fuji-model.yml"
        job-name: ${{ env.JOB_NAME }}
>>>>>>> 45e05609
<|MERGE_RESOLUTION|>--- conflicted
+++ resolved
@@ -393,7 +393,6 @@
 #          popd
 #        done
 
-<<<<<<< HEAD
 #  test-nsys-jax-eks:
 #    needs: build-jax
 #    if: inputs.ARCHITECTURE == 'amd64' # arm64 runners n/a
@@ -465,382 +464,6 @@
 #    - name: Delete GitHub Container Registry token
 #      if: always()
 #      run: kubectl delete secret ${{ github.run_id }}-${{ github.run_attempt }}-token
-=======
-  build-maxtext:
-    needs: build-jax
-    uses: ./.github/workflows/_build.yaml
-    with:
-      ARCHITECTURE: ${{ inputs.ARCHITECTURE }}
-      ARTIFACT_NAME: artifact-maxtext-build
-      BADGE_FILENAME: badge-maxtext-build
-      BUILD_DATE: ${{ inputs.BUILD_DATE }}
-      BASE_IMAGE: ${{ needs.build-jax.outputs.DOCKER_TAG_MEALKIT }}
-      CONTAINER_NAME: maxtext
-      DOCKERFILE: .github/container/Dockerfile.maxtext
-      EXTRA_BUILD_ARGS: |
-        URLREF_MAXTEXT=${{ fromJson(inputs.SOURCE_URLREFS).MAXTEXT }}
-    secrets: inherit
-
-  build-levanter:
-    needs: [build-jax]
-    uses: ./.github/workflows/_build.yaml
-    with:
-      ARCHITECTURE: ${{ inputs.ARCHITECTURE }}
-      ARTIFACT_NAME: "artifact-levanter-build"
-      BADGE_FILENAME: "badge-levanter-build"
-      BUILD_DATE: ${{ inputs.BUILD_DATE }}
-      BASE_IMAGE: ${{ needs.build-jax.outputs.DOCKER_TAG_MEALKIT }}
-      CONTAINER_NAME: levanter
-      DOCKERFILE: .github/container/Dockerfile.levanter
-      EXTRA_BUILD_ARGS: |
-        URLREF_LEVANTER=${{ fromJson(inputs.SOURCE_URLREFS).LEVANTER }}
-        URLREF_HALIAX=${{ fromJson(inputs.SOURCE_URLREFS).HALIAX }}
-    secrets: inherit
-
-  build-upstream-t5x:
-    needs: build-jax
-    uses: ./.github/workflows/_build.yaml
-    with:
-      ARCHITECTURE: ${{ inputs.ARCHITECTURE }}
-      ARTIFACT_NAME: "artifact-t5x-build"
-      BADGE_FILENAME: "badge-t5x-build"
-      BUILD_DATE: ${{ inputs.BUILD_DATE }}
-      BASE_IMAGE: ${{ needs.build-jax.outputs.DOCKER_TAG_MEALKIT }}
-      CONTAINER_NAME: upstream-t5x
-      DOCKERFILE: .github/container/Dockerfile.t5x
-      EXTRA_BUILD_ARGS: |
-        URLREF_T5X=${{ fromJson(inputs.SOURCE_URLREFS).T5X }}
-        URLREF_AIRIO=${{ fromJson(inputs.SOURCE_URLREFS).AIRIO }}
-    secrets: inherit
-
-  build-rosetta-t5x:
-    needs: build-upstream-t5x
-    uses: ./.github/workflows/_build_rosetta.yaml
-    with:
-      ARCHITECTURE: ${{ inputs.ARCHITECTURE }}
-      BUILD_DATE: ${{ inputs.BUILD_DATE }}
-      BASE_IMAGE: ${{ needs.build-upstream-t5x.outputs.DOCKER_TAG_MEALKIT }}
-      BASE_LIBRARY: t5x
-    secrets: inherit
-
-  build-gemma:
-    needs: build-jax
-    uses: ./.github/workflows/_build.yaml
-    if: inputs.ARCHITECTURE == 'amd64' # build only amd64
-    with:
-      ARCHITECTURE: ${{ inputs.ARCHITECTURE }}
-      ARTIFACT_NAME: artifact-gemma-build
-      BADGE_FILENAME: badge-gemma-build
-      BUILD_DATE: ${{ inputs.BUILD_DATE }}
-      BASE_IMAGE: ${{ needs.build-jax.outputs.DOCKER_TAG_MEALKIT }}
-      CONTAINER_NAME: gemma
-      DOCKERFILE: rosetta/Dockerfile.gemma
-      DOCKER_CONTEXT: .
-      EXTRA_BUILD_ARGS: |
-        URLREF_GEMMA=${{ fromJson(inputs.SOURCE_URLREFS).GEMMA }}
-        URLREF_BIG_VISION=${{ fromJson(inputs.SOURCE_URLREFS).BIG_VISION }}
-        URLREF_COMMON_LOOP_UTILS=${{ fromJson(inputs.SOURCE_URLREFS).COMMON_LOOP_UTILS }}
-        URLREF_FLAXFORMER=${{ fromJson(inputs.SOURCE_URLREFS).FLAXFORMER }}
-        URLREF_PANOPTICAPI=${{ fromJson(inputs.SOURCE_URLREFS).PANOPTICAPI }}
-    secrets: inherit
-
-  build-axlearn:
-    needs: build-jax
-    uses: ./.github/workflows/_build.yaml
-    with:
-      ARCHITECTURE: ${{ inputs.ARCHITECTURE }}
-      ARTIFACT_NAME: artifact-axlearn-build
-      BADGE_FILENAME: badge-axlearn-build
-      BUILD_DATE: ${{ inputs.BUILD_DATE }}
-      BASE_IMAGE: ${{ needs.build-jax.outputs.DOCKER_TAG_MEALKIT }}
-      CONTAINER_NAME: axlearn
-      DOCKERFILE: .github/container/Dockerfile.axlearn
-      RUNNER_SIZE: large
-    secrets: inherit
-
-  collect-docker-tags:
-    runs-on: ubuntu-22.04
-    if: ${{ !cancelled() }}
-    needs:
-      - build-base
-      - build-jax
-      - build-triton
-      - build-equinox
-      - build-maxtext
-      - build-levanter
-      - build-upstream-t5x
-      - build-rosetta-t5x
-      - build-gemma
-      - build-axlearn
-    outputs:
-      TAGS: ${{ steps.collect-tags.outputs.TAGS }}
-    steps:
-      - name: Save docker tags as a JSON object
-        id: collect-tags
-        run: |
-          TAGS=$(cat <<EOF | jq -c
-          [\
-            {"flavor": "base",         "stage": "final",   "priority": 800,  "tag": "${{ needs.build-base.outputs.DOCKER_TAG }}"},\
-            {"flavor": "jax",          "stage": "final",   "priority": 1000, "tag": "${{ needs.build-jax.outputs.DOCKER_TAG_FINAL }}"},\
-            {"flavor": "triton",       "stage": "final",   "priority": 900,  "tag": "${{ needs.build-triton.outputs.DOCKER_TAG_FINAL }}"},\
-            {"flavor": "equinox",      "stage": "final",   "priority": 900,  "tag": "${{ needs.build-equinox.outputs.DOCKER_TAG_FINAL }}"},\
-            {"flavor": "maxtext",      "stage": "final",   "priority": 900,  "tag": "${{ needs.build-maxtext.outputs.DOCKER_TAG_FINAL }}"},\
-            {"flavor": "levanter",     "stage": "final",   "priority": 900,  "tag": "${{ needs.build-levanter.outputs.DOCKER_TAG_FINAL }}"},\
-            {"flavor": "upstream-t5x", "stage": "final",   "priority": 900,  "tag": "${{ needs.build-upstream-t5x.outputs.DOCKER_TAG_FINAL }}"},\
-            {"flavor": "t5x",          "stage": "final",   "priority": 900,  "tag": "${{ needs.build-rosetta-t5x.outputs.DOCKER_TAG_FINAL }}"},\
-            {"flavor": "gemma",        "stage": "final",   "priority": 900,  "tag": "${{ needs.build-gemma.outputs.DOCKER_TAG_FINAL }}"},\
-            {"flavor": "axlearn",      "stage": "final",   "priority": 900,  "tag": "${{ needs.build-axlearn.outputs.DOCKER_TAG_FINAL }}"},\
-            {"flavor": "jax",          "stage": "mealkit", "priority": 500,  "tag": "${{ needs.build-jax.outputs.DOCKER_TAG_MEALKIT }}"},\
-            {"flavor": "triton",       "stage": "mealkit", "priority": 500,  "tag": "${{ needs.build-triton.outputs.DOCKER_TAG_MEALKIT }}"},\
-            {"flavor": "equinox",      "stage": "mealkit", "priority": 500,  "tag": "${{ needs.build-equinox.outputs.DOCKER_TAG_MEALKIT }}"},\
-            {"flavor": "maxtext",      "stage": "mealkit", "priority": 500,  "tag": "${{ needs.build-maxtext.outputs.DOCKER_TAG_MEALKIT }}"},\
-            {"flavor": "levanter",     "stage": "mealkit", "priority": 500,  "tag": "${{ needs.build-levanter.outputs.DOCKER_TAG_MEALKIT }}"},\
-            {"flavor": "upstream-t5x", "stage": "mealkit", "priority": 500,  "tag": "${{ needs.build-upstream-t5x.outputs.DOCKER_TAG_MEALKIT }}"},\
-            {"flavor": "t5x",          "stage": "mealkit", "priority": 500,  "tag": "${{ needs.build-rosetta-t5x.outputs.DOCKER_TAG_MEALKIT }}"},\
-            {"flavor": "gemma",        "stage": "mealkit", "priority": 500,  "tag": "${{ needs.build-gemma.outputs.DOCKER_TAG_MEALKIT }}"},\
-            {"flavor": "axlearn",      "stage": "mealkit", "priority": 500,  "tag": "${{ needs.build-axlearn.outputs.DOCKER_TAG_MEALKIT }}"},\
-
-            {}\
-          ]
-          EOF
-          )
-
-          echo "TAGS=${TAGS}" >> $GITHUB_OUTPUT
-
-  test-distribution:
-    runs-on: ubuntu-22.04
-    strategy:
-      matrix:
-        TEST_SCRIPT:
-          - extra-only-distribution.sh
-          - mirror-only-distribution.sh
-          - upstream-only-distribution.sh
-          - local-patch-distribution.sh
-      fail-fast: false
-    steps:
-      - name: Print environment variables
-        run: env
-      - name: Set git login for tests
-        run: |
-          git config --global user.email "jax@nvidia.com"
-          git config --global user.name "JAX-Toolbox CI"
-      - name: Check out the repository under ${GITHUB_WORKSPACE}
-        uses: actions/checkout@v4
-      - name: Run integration test ${{ matrix.TEST_SCRIPT }}
-        run: bash rosetta/tests/${{ matrix.TEST_SCRIPT }}
-
-  test-jax:
-    needs: build-jax
-    if: inputs.ARCHITECTURE == 'amd64' # arm64 runners n/a
-    uses: ./.github/workflows/_test_unit.yaml
-    with:
-      TEST_NAME: jax
-      EXECUTE: |
-        docker run -i --shm-size=1g --gpus all \
-        ${{ needs.build-jax.outputs.DOCKER_TAG_FINAL }} \
-        bash <<"EOF" |& tee test-backend-independent.log
-          test-jax.sh -b backend-independent 
-        EOF
-        docker run -i --shm-size=1g --gpus all \
-        ${{ needs.build-jax.outputs.DOCKER_TAG_FINAL }} \
-        bash <<"EOF" |& tee tee test-gpu.log
-          nvidia-cuda-mps-control -d
-          test-jax.sh -b gpu
-        EOF
-      STATISTICS_SCRIPT: |
-        errors=$(cat test-*.log | grep -c 'ERROR:' || true)
-        failed_tests=$(cat test-*.log | grep -c 'FAILED in' || true)
-        passed_tests=$(cat test-*.log | grep -c 'PASSED in' || true)
-        total_tests=$((failed_tests + passed_tests))
-        echo "TOTAL_TESTS=${total_tests}" >> $GITHUB_OUTPUT
-        echo "ERRORS=${errors}" >> $GITHUB_OUTPUT
-        echo "PASSED_TESTS=${passed_tests}" >> $GITHUB_OUTPUT
-        echo "FAILED_TESTS=${failed_tests}" >> $GITHUB_OUTPUT
-      ARTIFACTS: |
-        test-backend-independent.log
-        test-gpu.log
-    secrets: inherit
-
-  test-nsys-jax:
-    needs: build-jax
-    if: inputs.ARCHITECTURE == 'amd64' # arm64 runners n/a
-    uses: ./.github/workflows/_test_unit.yaml
-    with:
-      TEST_NAME: nsys-jax
-      EXECUTE: |
-        set -o pipefail
-        num_tests=0
-        num_failures=0
-        # Run the pytest-driven tests; failure is explicitly handled below so set +e to
-        # avoid an early abort here.
-        set +e
-        docker run -i --shm-size=1g --gpus all \
-          -v $PWD:/opt/output \
-          ${{ needs.build-jax.outputs.DOCKER_TAG_FINAL }} \
-          bash <<"EOF" |& tee test-nsys-jax.log
-            # nsys-jax is already installed, this is just adding the test dependencies
-            pip install pytest-reportlog nsys-jax[test]
-            # abuse knowledge that nsys-jax is installed editable, so the tests exist
-            test_path=$(python -c 'import importlib.resources; print(importlib.resources.files("nsys_jax").joinpath("..", "tests").resolve())')
-            pytest --report-log=/opt/output/pytest-report.jsonl "${test_path}"
-        EOF
-        set -e
-        GPUS_PER_NODE=$(nvidia-smi -L | grep -c '^GPU')
-        for mode in 1-process 2-process process-per-gpu; do
-          DOCKER="docker run --shm-size=1g --gpus all --env XLA_FLAGS=--xla_gpu_enable_command_buffer= --env XLA_PYTHON_CLIENT_MEM_FRACTION=0.9 -v ${PWD}:/opt/output ${{ needs.build-jax.outputs.DOCKER_TAG_FINAL }}"
-          if [[ "${mode}" == "1-process" ]]; then
-            PROCESS_COUNT=1
-            ARGS=""
-          elif [[ "${mode}" == "2-process" ]]; then
-            # Use two processes with GPUS_PER_NODE/2 GPUs per process in the hope that
-            # this will flush out more bugs than process-per-node or process-per-GPU.
-            PROCESS_COUNT=2
-            ARGS="--process-id RANK --process-count ${PROCESS_COUNT} --coordinator-address 127.0.0.1:12345 --gpus-per-process $((GPUS_PER_NODE/2)) --distributed"
-          else
-            PROCESS_COUNT=${GPUS_PER_NODE}
-            ARGS="--process-id RANK --process-count ${PROCESS_COUNT} --coordinator-address 127.0.0.1:12345 --gpus-per-process 1 --distributed"
-          fi
-          for collection in full partial; do
-            NSYS_JAX="nsys-jax"
-            if [[ "${mode}" == "1-process" ]]; then
-              # We will not run nsys-jax-combine, so run analyses eagerly
-              NSYS_JAX+=" --nsys-jax-analysis communication --nsys-jax-analysis summary"
-            fi
-            NSYS_JAX+=" --output=/opt/output/${mode}-${collection}-execution-%q{RANK}"
-            if [[ "${collection}" == "partial" ]]; then
-              NSYS_JAX+=" --capture-range=cudaProfilerApi --capture-range-end=stop"
-              # nvbug/4801401
-              NSYS_JAX+=" --sample=none"
-            fi
-            set +e
-            ${DOCKER} parallel-launch RANK ${PROCESS_COUNT} ${NSYS_JAX} \
-              -- jax-nccl-test ${ARGS} |& tee ${mode}-${collection}-execution.log
-            num_failures=$((num_failures + ($? != 0)))
-            set -e
-            num_tests=$((num_tests + 1))
-          done
-          if [[ "${mode}" != "1-process" ]]; then
-            # Run nsys-jax-combine
-            NSYS_JAX_COMBINE="nsys-jax-combine --analysis communication --analysis summary --output=/opt/output/${mode}-${collection}-execution.zip"
-            for (( i=0; i<PROCESS_COUNT; i++ )); do
-              NSYS_JAX_COMBINE+=" /opt/output/${mode}-${collection}-execution-${i}.zip"
-            done
-            set +e
-            ${DOCKER} ${NSYS_JAX_COMBINE} |& tee ${mode}-${collection}-execution-combine.log
-            num_failures=$((num_failures + ($? != 0)))
-            set -e
-            num_tests=$((num_tests + 1))
-          fi
-        done
-        ls -R .
-        echo "NSYS_JAX_TEST_COUNT=${num_tests}" >> $GITHUB_ENV
-        echo "NSYS_JAX_FAIL_COUNT=${num_failures}" >> $GITHUB_ENV
-        exit $num_failures
-      STATISTICS_SCRIPT: |
-        summary_line=$(tail -n1 test-nsys-jax.log)
-        num_errors=$(echo $summary_line | grep -oE '[0-9]+ error' | awk '{print $1} END { if (!NR) print 0}')
-        passed_tests=$(cat pytest-report.jsonl | jq -r 'select(."$report_type" == "TestReport" and .when == "call" and .outcome == "passed") | .outcome' | wc -l)
-        failed_tests=$(cat pytest-report.jsonl | jq -r 'select(."$report_type" == "TestReport" and .when == "call" and .outcome == "failed") | .outcome' | wc -l)
-        total_tests=$(( NSYS_JAX_TEST_COUNT + passed_tests + failed_tests ))
-        num_passed=$(( passed_tests + NSYS_JAX_TEST_COUNT - NSYS_JAX_FAIL_COUNT ))
-        num_failed=$(( failed_tests + NSYS_JAX_FAIL_COUNT ))
-        echo "TOTAL_TESTS=${total_tests}" >> $GITHUB_OUTPUT
-        echo "ERRORS=${num_errors}" >> $GITHUB_OUTPUT
-        echo "PASSED_TESTS=${num_passed}" >> $GITHUB_OUTPUT
-        echo "FAILED_TESTS=${num_failed}" >> $GITHUB_OUTPUT
-      ARTIFACTS: |
-        # pytest-driven part
-        test-nsys-jax.log
-        pytest-report.jsonl
-        # nsys-jax logfiles
-        *process-*-execution.log
-        # nsys-jax output for the case that doesn't use nsys-jax-combine
-        1-process-*-execution-0.zip
-        # nsys-jax-combine output/logfiles
-        *process*-*-execution.zip
-        *-execution-combine.log
-    secrets: inherit
-
-  #test-nsys-jax generates several fresh .zip archive outputs by running nsys-jax with real GPU hardware; this test
-  #runs on a regular GitHub Actions runner and checks that offline post-processing works in an environment that does
-  #not already have nsys-jax installed
-  test-nsys-jax-archive:
-    needs: test-nsys-jax
-    if: inputs.ARCHITECTURE == 'amd64' # arm64 runners n/a
-    strategy:
-      matrix:
-        os: [ubuntu-22.04, ubuntu-24.04, macOS-latest]
-    runs-on: ${{ matrix.os }}
-    steps:
-    - name: Download nsys-jax output .zip files
-      uses: actions/download-artifact@v4
-      with:
-        name: nsys-jax-unit-test-A100
-    - name: Extract archives and execute install scripts
-      run: |
-        pip install virtualenv # for install.sh
-        for zip in $(ls *.zip); do
-          ZIP="${PWD}/${zip}"
-          pushd $(mktemp -d)
-          unzip "${ZIP}"
-          ls -l
-          # TODO: verify this isn't needed, or make sure it isn't needed
-          chmod 755 install.sh
-          # Run the notebook with IPython, not Jupyter Lab, so it exits and prints something informative to stdout
-          # Skip executing Jupyter lab
-          NSYS_JAX_JUPYTER_EXECUTE_NOT_LAB=1 ./install.sh
-          popd
-        done
-
-  test-nsys-jax-eks:
-    needs: build-jax
-    if: inputs.ARCHITECTURE == 'amd64' # arm64 runners n/a
-    runs-on: eks
-    env:
-      JAX_DOCKER_IMAGE: ${{ needs.build-jax.outputs.DOCKER_TAG_FINAL }}
-      JOB_NAME: ${{ github.run_id }}-nsys-jax
-      POSTPROCESS_JOB_NAME: ${{ github.run_id }}-nsys-jax-postprocess
-    steps:
-    - name: Check out the repository
-      uses: actions/checkout@v4
-    - name: Login to GitHub Container Registry
-      uses: docker/login-action@v3
-      with:
-        registry: ghcr.io
-        username: ${{ github.repository_owner }}
-        password: ${{ secrets.GITHUB_TOKEN }}
-    - name: K8s GHCR store and delete token
-      id: store-token
-      uses: ./.github/actions/store-delete-k8s-ghcr 
-    - name: Configure Kubernetes job
-      run: |
-        yq -i ea 'select(di == 0).spec.selector.job-name = strenv(JOB_NAME)
-          | select(di == 1).metadata.name = strenv(JOB_NAME)
-          | select(di == 1).spec.template.spec.imagePullSecrets[].name = "${{ steps.store-token.outputs.token-name }}"
-          | select(di == 1).spec.template.spec.containers[0].image = strenv(JAX_DOCKER_IMAGE)
-          | select(di == 1).spec.template.spec.containers[0].env[0].value = strenv(JOB_NAME)' \
-          .github/eks-workflow-files/job.yml
-        git diff .github/eks-workflow-files/job.yml
-    - name: Submit Kubernetes job
-      uses: ./.github/actions/submit-delete-k8s-job
-      with: 
-        job-config-file: .github/eks-workflow-files/job.yml
-        job-name: ${{ env.JOB_NAME }}
-    - name: Configure post-processing job
-      run: |
-        export JOB_OUTPUT_PATTERN="${JOB_NAME}-rank*.zip"
-        yq -i '.metadata.name = strenv(POSTPROCESS_JOB_NAME)
-          | .spec.template.spec.containers[].image = strenv(JAX_DOCKER_IMAGE)
-          | .spec.template.spec.imagePullSecrets[].name = "${{ steps.store-token.outputs.token-name }}"
-          | .spec.template.spec.initContainers[].command[7] = strenv(JOB_OUTPUT_PATTERN)' \
-          .github/eks-workflow-files/post-process-job.yml
-        git diff .github/eks-workflow-files/post-process-job.yml
-    - name: Submit post process Kubernetes job
-      uses: ./.github/actions/submit-delete-k8s-job
-      with: 
-        job-config-file: .github/eks-workflow-files/post-process-job.yml
-        job-name: ${{ env.POSTPROCESS_JOB_NAME }}
->>>>>>> 45e05609
 
   # test-equinox:
   #   needs: build-equinox
@@ -927,7 +550,6 @@
         # bring in utility functions
         source .github/workflows/scripts/to_json.sh
 
-<<<<<<< HEAD
         badge_label='TransformerEngine EKS Unit'
 
         total_tests=${{ steps.s3-logs-process.outputs.TOTAL_TESTS }} \
@@ -940,63 +562,6 @@
         if [ "$failed_tests" -gt 0 ]; then
           badge_color="red"
         fi \
-=======
-  test-levanter:
-    needs: build-levanter
-    if: inputs.ARCHITECTURE == 'amd64'  # arm64 runners n/a
-    uses: ./.github/workflows/_test_unit.yaml
-    with:
-      TEST_NAME: levanter
-      EXECUTE: |
-        docker run -i --gpus all --shm-size=1g \
-        ${{ needs.build-levanter.outputs.DOCKER_TAG_FINAL }} \
-        bash <<"EOF" |& tee test-levanter.log
-          pip install flake8 pytest soundfile librosa
-          PYTHONPATH=/opt/levanter/tests:$PYTHONPATH pytest /opt/levanter/tests -m "not entry and not slow and not ray"
-        EOF
-      STATISTICS_SCRIPT: |
-        summary_line=$(tail -n1 test-levanter.log)
-        errors=$(echo $summary_line | grep -oE '[0-9]+ error' | awk '{print $1} END { if (!NR) print 0}')
-        failed_tests=$(echo $summary_line | grep -oE '[0-9]+ failed' | awk '{print $1} END { if (!NR) print 0}')
-        passed_tests=$(echo $summary_line | grep -oE '[0-9]+ passed' | awk '{print $1} END { if (!NR) print 0}')
-        total_tests=$((failed_tests + passed_tests))
-        echo "TOTAL_TESTS=${total_tests}" >> $GITHUB_OUTPUT
-        echo "ERRORS=${errors}" >> $GITHUB_OUTPUT
-        echo "PASSED_TESTS=${passed_tests}" >> $GITHUB_OUTPUT
-        echo "FAILED_TESTS=${failed_tests}" >> $GITHUB_OUTPUT
-      ARTIFACTS: |
-        test-levanter.log
-    secrets: inherit
-    
-  # test-te:
-  #   needs: build-upstream-pax
-  #   if: inputs.ARCHITECTURE == 'amd64'  # arm64 runners n/a
-  #   uses: ./.github/workflows/_test_unit.yaml
-  #   with:
-  #     TEST_NAME: te
-  #     EXECUTE: |
-  #       docker run -i --gpus all --shm-size=1g -v $PWD:/log \
-  #       ${{ needs.build-upstream-pax.outputs.DOCKER_TAG_FINAL }} \
-  #       bash <<"EOF" |& tee test-te.log
-  #         pip install pytest-reportlog
-  #         pytest --report-log=log/pytest-report.jsonl ${SRC_PATH_TRANSFORMER_ENGINE}/tests/jax
-  #       EOF
-  #     STATISTICS_SCRIPT: |
-  #       summary_line=$(tail -n1 test-te.log)
-  #       errors=$(echo $summary_line | grep -oE '[0-9]+ error' | awk '{print $1} END { if (!NR) print 0}')
-  #       passed_tests=$(cat pytest-report.jsonl | jq -r 'select(."$report_type" == "TestReport" and .when == "call" and .outcome == "passed") | .outcome' | wc -l)
-  #       failed_tests=$(cat pytest-report.jsonl | jq -r 'select(."$report_type" == "TestReport" and .when == "call" and .outcome == "failed") | .outcome' | wc -l)
-  #       total_tests=$((failed_tests + passed_tests))
-  #       echo "TOTAL_TESTS=${total_tests}" >> $GITHUB_OUTPUT
-  #       echo "ERRORS=${errors}" >> $GITHUB_OUTPUT
-  #       echo "PASSED_TESTS=${passed_tests}" >> $GITHUB_OUTPUT
-  #       echo "FAILED_TESTS=${failed_tests}" >> $GITHUB_OUTPUT
-  #     TIMEOUT_MINUTES: 120
-  #     ARTIFACTS: |
-  #       test-te.log
-  #       pytest-report.jsonl
-  #   secrets: inherit
->>>>>>> 45e05609
 
         to_json \
           summary \
@@ -1021,7 +586,6 @@
           badge-transformer-engine-test.json
           trasformer-engine-output/*
 
-<<<<<<< HEAD
 #  te-unittests:
 #    secrets: inherit
 #    needs: build-jax
@@ -1189,145 +753,4 @@
 #    uses: ./.github/workflows/_test_maxtext.yaml
 #    with:
 #      MAXTEXT_IMAGE: ${{ needs.build-maxtext.outputs.DOCKER_TAG_FINAL }}
-#    secrets: inherit
-=======
-  test-maxtext:
-    needs: build-maxtext
-    if: inputs.ARCHITECTURE == 'amd64' # no arm64 gpu runners
-    uses: ./.github/workflows/_test_maxtext.yaml
-    with:
-      MAXTEXT_IMAGE: ${{ needs.build-maxtext.outputs.DOCKER_TAG_FINAL }}
-    secrets: inherit
-
-  test-axlearn-eks:
-    needs: build-axlearn
-    if: inputs.ARCHITECTURE == 'amd64'
-    runs-on: eks
-    env:
-      AXLEARN_DOCKER_IMAGE: ${{ needs.build-axlearn.outputs.DOCKER_TAG_FINAL }}
-      JOB_NAME: axlearn-${{ github.run_id }}
-    steps:
-    - name: Check out the repository
-      uses: actions/checkout@v4
-    - name: Login to GitHub Container Registry
-      uses: docker/login-action@v3
-      with:
-        registry: ghcr.io
-        username: ${{ github.repository_owner }}
-        password: ${{ secrets.GITHUB_TOKEN }}
-    - name: K8s GHCR store and delete token 
-      id: store-token
-      uses: ./.github/actions/store-delete-k8s-ghcr
-    - name: Configure axlearn test job
-      run: |
-        # Replace placeholders in axlearn-job.yml with environment variables
-        yq -i ea '
-           select(di == 0).metadata.name = strenv(JOB_NAME)
-          | select(di == 0).spec.template.spec.containers[0].image = strenv(AXLEARN_DOCKER_IMAGE)
-          | select(di == 0).spec.template.spec.containers[1].env[0].value = "${{ github.run_id }}"
-          | select(di == 0).spec.template.spec.imagePullSecrets[].name = "${{ steps.store-token.outputs.token-name }}"' \
-        .github/eks-workflow-files/axlearn/axlearn-job.yml
-        git diff .github/eks-workflow-files/axlearn/axlearn-job.yml
-    - name: Submit & delete axlearn test 
-      uses: ./.github/actions/submit-delete-k8s-job 
-      with:
-        job-config-file: ".github/eks-workflow-files/axlearn/axlearn-job.yml"
-        job-name: ${{ env.JOB_NAME }}
-    - name: Download logs from S3
-      id: log-s3
-      run: |
-        mkdir -p axlearn-output
-        aws s3 cp s3://jax-toolbox-eks-output/axlearn/${{ github.run_id }}/summary.txt axlearn-output/
-        aws s3 cp s3://jax-toolbox-eks-output/axlearn/${{ github.run_id }}/ axlearn-output/ --recursive --exclude "*" --include "*.log"
-
-        passed_tests=$(grep -c ": PASSED" axlearn-output/summary.txt || true)
-        failed_tests=$(grep -c ": FAILED" axlearn-output/summary.txt || true)
-        total_tests=$((failed_tests + passed_tests))
-
-        echo "Passed tests: $passed_tests"
-        echo "Failed tests: $failed_tests"
-        echo "Total tests: $total_tests"
-        echo "PASSED_TESTS=$passed_tests" >> $GITHUB_OUTPUT
-        echo "FAILED_TESTS=$failed_tests" >> $GITHUB_OUTPUT
-        echo "TOTAL_TESTS=$total_tests" >> $GITHUB_OUTPUT
-    - name: Generate sitrep
-      id: sitrep
-      if: ${{ !cancelled() }}
-      shell: bash -x -e {0}
-      run: |
-        # bring in utility functions
-        source .github/workflows/scripts/to_json.sh
-
-        badge_label='Axlearn EKS Unit'
-
-        total_tests=${{ steps.log-s3.outputs.TOTAL_TESTS }} \
-        failed_tests=${{ steps.log-s3.outputs.FAILED_TESTS }} \
-        passed_tests=${{ steps.log-s3.outputs.PASSED_TESTS }} \
-        errors="0" \
-        summary="All tests: $total_tests. Passed: $passed_tests. Failed: $failed_tests." \
-        badge_message="Passed $passed_tests out of $total_tests." \
-        badge_color="brightgreen"
-        if [ "$failed_tests" -gt 0 ]; then
-          badge_color="red"
-        fi \
-
-        to_json \
-          summary \
-          errors total_tests passed_tests failed_tests \
-          badge_label badge_color badge_message \
-        > sitrep.json
-
-        schemaVersion=1 \
-        label="${badge_label}" \
-        message="Passed $passed_tests out of $total_tests." \
-        color=$badge_color \
-        to_json schemaVersion label message color \
-        > badge-axlearn-test.json
-
-    - name: Upload artifacts
-      if: ${{ !cancelled() }}
-      uses: actions/upload-artifact@v4
-      with:
-        name: "artifact-axlearn-test"
-        path: |
-          sitrep.json
-          badge-axlearn-test.json
-          axlearn-output/*
-
-  # the fuji test will run for 20 minutes only, as per 2025-02-24 
-  # is not possible to set the `max_steps` value
-  # this will be done with a customer python code
-  test-axlearn-fuji-models-eks:
-    needs: build-axlearn
-    if: inputs.ARCHITECTURE == 'amd64'
-    runs-on: eks
-    env:
-      AXLEARN_DOCKER_IMAGE: ${{ needs.build-axlearn.outputs.DOCKER_TAG_FINAL }}
-      JOB_NAME: axlearn-fuji-3b-${{ github.run_id }}
-    steps:
-    - name: Check out the repository
-      uses: actions/checkout@v4
-    - name: Login to GitHub Container Registry
-      uses: docker/login-action@v3
-      with:
-        registry: ghcr.io
-        username: ${{ github.repository_owner }}
-        password: ${{ secrets.GITHUB_TOKEN }}
-    - name: K8s GHCR store and delete token
-      id: store-token
-      uses: ./.github/actions/store-delete-k8s-ghcr
-    - name: Configure axlearn test job
-      run: |
-        yq -i ea '
-           select(di == 0).metadata.name = strenv(JOB_NAME)
-          | select(di == 0).spec.template.spec.containers[0].image = strenv(AXLEARN_DOCKER_IMAGE)
-          | select(di == 0).spec.template.spec.imagePullSecrets[].name = "${{ steps.store-token.outputs.token-name }}"' \
-        .github/eks-workflow-files/axlearn/axlearn-fuji-model.yml
-        git diff .github/eks-workflow-files/axlearn/axlearn-fuji-model.yml
-
-    - name: Submit & delete axlearn test 
-      uses: ./.github/actions/submit-delete-k8s-job 
-      with:
-        job-config-file:  ".github/eks-workflow-files/axlearn/axlearn-fuji-model.yml"
-        job-name: ${{ env.JOB_NAME }}
->>>>>>> 45e05609
+#    secrets: inherit