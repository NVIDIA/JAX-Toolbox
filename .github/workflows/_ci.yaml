name: ~CI, single-arch
run-name: CI-${{ inputs.ARCHITECTURE }}
on:
  workflow_call:
    inputs:
      ARCHITECTURE:
        type: string
        required: true
      BUILD_DATE:
        type: string
        description: 'Build date in YYYY-MM-DD format'
        required: false
        default: NOT SPECIFIED
      CUDA_IMAGE:
        type: string
        description: CUDA image to use as base, e.g. nvidia/cuda:X.Y.Z-devel-ubuntu22.04
        default: 'latest'
        required: false
      MANIFEST_ARTIFACT_NAME:
        type: string
        description: 'Artifact name in current run w/ manifest/patches. Leaving empty uses manifest/patches in current branch'
        default: ''
        required: false
      SOURCE_URLREFS:
        type: string
        description: 'A JSON object containing git url+refs for softwares to be built'
        required: false
        default: '{}'
    outputs:
      DOCKER_TAGS:
        description: 'JSON object containing tags of all docker images built'
        value: ${{ jobs.collect-docker-tags.outputs.TAGS }}

permissions:
  contents: read  # to fetch code
  actions:  write # to cancel previous workflows
  packages: write # to upload container

jobs:

  build-base:
    uses: ./.github/workflows/_build_base.yaml
    with:
      ARCHITECTURE: ${{ inputs.ARCHITECTURE }}
      BASE_IMAGE: ${{ inputs.CUDA_IMAGE }}
      BUILD_DATE: ${{ inputs.BUILD_DATE }}
      MANIFEST_ARTIFACT_NAME: ${{ inputs.MANIFEST_ARTIFACT_NAME }}
    secrets: inherit

  build-jax:
    needs: build-base
    uses: ./.github/workflows/_build.yaml
    with:
      ARCHITECTURE: ${{ inputs.ARCHITECTURE }}
      ARTIFACT_NAME: artifact-jax-build
      BADGE_FILENAME: badge-jax-build
      BUILD_DATE: ${{ inputs.BUILD_DATE }}
      BASE_IMAGE: ${{ needs.build-base.outputs.DOCKER_TAG }}
      CONTAINER_NAME: jax
      DOCKERFILE: .github/container/Dockerfile.jax
      RUNNER_SIZE: large
      EXTRA_BUILD_ARGS: |
        URLREF_JAX=${{ fromJson(inputs.SOURCE_URLREFS).JAX }}
        URLREF_XLA=${{ fromJson(inputs.SOURCE_URLREFS).XLA }}
        URLREF_FLAX=${{ fromJson(inputs.SOURCE_URLREFS).FLAX }}
        URLREF_TRANSFORMER_ENGINE=${{ fromJson(inputs.SOURCE_URLREFS).TRANSFORMER_ENGINE }}
    secrets: inherit

  build-equinox:
    needs: build-jax
    uses: ./.github/workflows/_build.yaml
    with:
      ARCHITECTURE: ${{ inputs.ARCHITECTURE }}
      ARTIFACT_NAME: artifact-equinox-build
      BADGE_FILENAME: badge-equinox-build
      BUILD_DATE: ${{ inputs.BUILD_DATE }}
      BASE_IMAGE: ${{ needs.build-jax.outputs.DOCKER_TAG_MEALKIT }}
      CONTAINER_NAME: equinox
      DOCKERFILE: .github/container/Dockerfile.equinox
      EXTRA_BUILD_ARGS: |
        URLREF_EQUINOX=${{ fromJson(inputs.SOURCE_URLREFS).EQUINOX }}
    secrets: inherit

  build-maxtext:
    needs: build-jax
    uses: ./.github/workflows/_build.yaml
    with:
      ARCHITECTURE: ${{ inputs.ARCHITECTURE }}
      ARTIFACT_NAME: artifact-maxtext-build
      BADGE_FILENAME: badge-maxtext-build
      BUILD_DATE: ${{ inputs.BUILD_DATE }}
      BASE_IMAGE: ${{ needs.build-jax.outputs.DOCKER_TAG_MEALKIT }}
      CONTAINER_NAME: maxtext
      DOCKERFILE: .github/container/Dockerfile.maxtext
      EXTRA_BUILD_ARGS: |
        URLREF_MAXTEXT=${{ fromJson(inputs.SOURCE_URLREFS).MAXTEXT }}
    secrets: inherit

  build-levanter:
    needs: [build-jax]
    uses: ./.github/workflows/_build.yaml
    with:
      ARCHITECTURE: ${{ inputs.ARCHITECTURE }}
      ARTIFACT_NAME: "artifact-levanter-build"
      BADGE_FILENAME: "badge-levanter-build"
      BUILD_DATE: ${{ inputs.BUILD_DATE }}
      BASE_IMAGE: ${{ needs.build-jax.outputs.DOCKER_TAG_MEALKIT }}
      CONTAINER_NAME: levanter
      DOCKERFILE: .github/container/Dockerfile.levanter
      EXTRA_BUILD_ARGS: |
        URLREF_LEVANTER=${{ fromJson(inputs.SOURCE_URLREFS).LEVANTER }}
        URLREF_HALIAX=${{ fromJson(inputs.SOURCE_URLREFS).HALIAX }}
    secrets: inherit

  build-upstream-t5x:
    needs: build-jax
    uses: ./.github/workflows/_build.yaml
    with:
      ARCHITECTURE: ${{ inputs.ARCHITECTURE }}
      ARTIFACT_NAME: "artifact-t5x-build"
      BADGE_FILENAME: "badge-t5x-build"
      BUILD_DATE: ${{ inputs.BUILD_DATE }}
      BASE_IMAGE: ${{ needs.build-jax.outputs.DOCKER_TAG_MEALKIT }}
      CONTAINER_NAME: upstream-t5x
      DOCKERFILE: .github/container/Dockerfile.t5x
      EXTRA_BUILD_ARGS: |
        URLREF_T5X=${{ fromJson(inputs.SOURCE_URLREFS).T5X }}
        URLREF_AIRIO=${{ fromJson(inputs.SOURCE_URLREFS).AIRIO }}
    secrets: inherit

  build-rosetta-t5x:
    needs: build-upstream-t5x
    uses: ./.github/workflows/_build_rosetta.yaml
    with:
      ARCHITECTURE: ${{ inputs.ARCHITECTURE }}
      BUILD_DATE: ${{ inputs.BUILD_DATE }}
      BASE_IMAGE: ${{ needs.build-upstream-t5x.outputs.DOCKER_TAG_MEALKIT }}
      BASE_LIBRARY: t5x
    secrets: inherit

  build-gemma:
    needs: build-jax
    uses: ./.github/workflows/_build.yaml
    if: inputs.ARCHITECTURE == 'amd64' # build only amd64
    with:
      ARCHITECTURE: ${{ inputs.ARCHITECTURE }}
      ARTIFACT_NAME: artifact-gemma-build
      BADGE_FILENAME: badge-gemma-build
      BUILD_DATE: ${{ inputs.BUILD_DATE }}
      BASE_IMAGE: ${{ needs.build-jax.outputs.DOCKER_TAG_MEALKIT }}
      CONTAINER_NAME: gemma
      DOCKERFILE: rosetta/Dockerfile.gemma
      DOCKER_CONTEXT: .
      EXTRA_BUILD_ARGS: |
        URLREF_GEMMA=${{ fromJson(inputs.SOURCE_URLREFS).GEMMA }}
        URLREF_BIG_VISION=${{ fromJson(inputs.SOURCE_URLREFS).BIG_VISION }}
        URLREF_COMMON_LOOP_UTILS=${{ fromJson(inputs.SOURCE_URLREFS).COMMON_LOOP_UTILS }}
        URLREF_FLAXFORMER=${{ fromJson(inputs.SOURCE_URLREFS).FLAXFORMER }}
        URLREF_PANOPTICAPI=${{ fromJson(inputs.SOURCE_URLREFS).PANOPTICAPI }}
    secrets: inherit

  build-axlearn:
    needs: build-jax
    uses: ./.github/workflows/_build.yaml
    with:
      ARCHITECTURE: ${{ inputs.ARCHITECTURE }}
      ARTIFACT_NAME: artifact-axlearn-build
      BADGE_FILENAME: badge-axlearn-build
      BUILD_DATE: ${{ inputs.BUILD_DATE }}
      BASE_IMAGE: ${{ needs.build-jax.outputs.DOCKER_TAG_MEALKIT }}
      CONTAINER_NAME: axlearn
      DOCKERFILE: .github/container/Dockerfile.axlearn
      RUNNER_SIZE: large
    secrets: inherit

  collect-docker-tags:
    runs-on: ubuntu-22.04
    if: ${{ !cancelled() }}
    needs:
      - build-base
      - build-jax
      - build-equinox
      - build-maxtext
      - build-levanter
      - build-upstream-t5x
      - build-rosetta-t5x
      - build-gemma
      - build-axlearn
    outputs:
      TAGS: ${{ steps.collect-tags.outputs.TAGS }}
    steps:
      - name: Save docker tags as a JSON object
        id: collect-tags
        run: |
          TAGS=$(cat <<EOF | jq -c
          [\
            {"flavor": "base",         "stage": "final",   "priority": 800,  "tag": "${{ needs.build-base.outputs.DOCKER_TAG }}"},\
            {"flavor": "jax",          "stage": "final",   "priority": 1000, "tag": "${{ needs.build-jax.outputs.DOCKER_TAG_FINAL }}"},\
            {"flavor": "equinox",      "stage": "final",   "priority": 900,  "tag": "${{ needs.build-equinox.outputs.DOCKER_TAG_FINAL }}"},\
            {"flavor": "maxtext",      "stage": "final",   "priority": 900,  "tag": "${{ needs.build-maxtext.outputs.DOCKER_TAG_FINAL }}"},\
            {"flavor": "levanter",     "stage": "final",   "priority": 900,  "tag": "${{ needs.build-levanter.outputs.DOCKER_TAG_FINAL }}"},\
            {"flavor": "upstream-t5x", "stage": "final",   "priority": 900,  "tag": "${{ needs.build-upstream-t5x.outputs.DOCKER_TAG_FINAL }}"},\
            {"flavor": "t5x",          "stage": "final",   "priority": 900,  "tag": "${{ needs.build-rosetta-t5x.outputs.DOCKER_TAG_FINAL }}"},\
            {"flavor": "gemma",        "stage": "final",   "priority": 900,  "tag": "${{ needs.build-gemma.outputs.DOCKER_TAG_FINAL }}"},\
            {"flavor": "axlearn",      "stage": "final",   "priority": 900,  "tag": "${{ needs.build-axlearn.outputs.DOCKER_TAG_FINAL }}"},\
            {"flavor": "jax",          "stage": "mealkit", "priority": 500,  "tag": "${{ needs.build-jax.outputs.DOCKER_TAG_MEALKIT }}"},\
            {"flavor": "equinox",      "stage": "mealkit", "priority": 500,  "tag": "${{ needs.build-equinox.outputs.DOCKER_TAG_MEALKIT }}"},\
            {"flavor": "maxtext",      "stage": "mealkit", "priority": 500,  "tag": "${{ needs.build-maxtext.outputs.DOCKER_TAG_MEALKIT }}"},\
            {"flavor": "levanter",     "stage": "mealkit", "priority": 500,  "tag": "${{ needs.build-levanter.outputs.DOCKER_TAG_MEALKIT }}"},\
            {"flavor": "upstream-t5x", "stage": "mealkit", "priority": 500,  "tag": "${{ needs.build-upstream-t5x.outputs.DOCKER_TAG_MEALKIT }}"},\
            {"flavor": "t5x",          "stage": "mealkit", "priority": 500,  "tag": "${{ needs.build-rosetta-t5x.outputs.DOCKER_TAG_MEALKIT }}"},\
            {"flavor": "gemma",        "stage": "mealkit", "priority": 500,  "tag": "${{ needs.build-gemma.outputs.DOCKER_TAG_MEALKIT }}"},\
            {"flavor": "axlearn",      "stage": "mealkit", "priority": 500,  "tag": "${{ needs.build-axlearn.outputs.DOCKER_TAG_MEALKIT }}"},\

            {}\
          ]
          EOF
          )

          echo "TAGS=${TAGS}" >> $GITHUB_OUTPUT

  test-distribution:
    runs-on: ubuntu-22.04
    strategy:
      matrix:
        TEST_SCRIPT:
          - extra-only-distribution.sh
          - mirror-only-distribution.sh
          - upstream-only-distribution.sh
          - local-patch-distribution.sh
      fail-fast: false
    steps:
      - name: Print environment variables
        run: env
      - name: Set git login for tests
        run: |
          git config --global user.email "jax@nvidia.com"
          git config --global user.name "JAX-Toolbox CI"
      - name: Check out the repository under ${GITHUB_WORKSPACE}
        uses: actions/checkout@v4
      - name: Run integration test ${{ matrix.TEST_SCRIPT }}
        run: bash rosetta/tests/${{ matrix.TEST_SCRIPT }}

  test-jax:
    needs: build-jax
    if: inputs.ARCHITECTURE == 'amd64' # arm64 runners n/a
    uses: ./.github/workflows/_test_unit.yaml
    with:
      TEST_NAME: jax
      EXECUTE: |
        docker run -i --shm-size=1g --gpus all \
        ${{ needs.build-jax.outputs.DOCKER_TAG_FINAL }} \
        bash <<"EOF" |& tee test-backend-independent.log
          test-jax.sh -b backend-independent
        EOF
        docker run -i --shm-size=1g --gpus all \
        ${{ needs.build-jax.outputs.DOCKER_TAG_FINAL }} \
        bash <<"EOF" |& tee tee test-gpu.log
          nvidia-cuda-mps-control -d
          test-jax.sh -b gpu
        EOF
      STATISTICS_SCRIPT: |
        errors=$(cat test-*.log | grep -c 'ERROR:' || true)
        failed_tests=$(cat test-*.log | grep -c 'FAILED in' || true)
        passed_tests=$(cat test-*.log | grep -c 'PASSED in' || true)
        total_tests=$((failed_tests + passed_tests))
        echo "TOTAL_TESTS=${total_tests}" >> $GITHUB_OUTPUT
        echo "ERRORS=${errors}" >> $GITHUB_OUTPUT
        echo "PASSED_TESTS=${passed_tests}" >> $GITHUB_OUTPUT
        echo "FAILED_TESTS=${failed_tests}" >> $GITHUB_OUTPUT
      ARTIFACTS: |
        test-backend-independent.log
        test-gpu.log
    secrets: inherit

  test-nsys-jax:
    needs: build-jax
    if: inputs.ARCHITECTURE == 'amd64' # arm64 runners n/a
    uses: ./.github/workflows/_test_unit.yaml
    with:
      TEST_NAME: nsys-jax
      EXECUTE: |
        set -o pipefail
        num_tests=0
        num_failures=0
        # Run the pytest-driven tests; failure is explicitly handled below so set +e to
        # avoid an early abort here.
        set +e
        docker run -i --shm-size=1g --gpus all \
          -v $PWD:/opt/output \
          ${{ needs.build-jax.outputs.DOCKER_TAG_FINAL }} \
          bash <<"EOF" |& tee test-nsys-jax.log
            # nsys-jax is already installed, this is just adding the test dependencies
            pip install pytest-reportlog nsys-jax[test]
            # abuse knowledge that nsys-jax is installed editable, so the tests exist
            test_path=$(python -c 'import importlib.resources; print(importlib.resources.files("nsys_jax").joinpath("..", "tests").resolve())')
            pytest --report-log=/opt/output/pytest-report.jsonl "${test_path}"
        EOF
        set -e
        GPUS_PER_NODE=$(nvidia-smi -L | grep -c '^GPU')
        for mode in 1-process 2-process process-per-gpu; do
          DOCKER="docker run --shm-size=1g --gpus all --env XLA_FLAGS=--xla_gpu_enable_command_buffer= --env XLA_PYTHON_CLIENT_MEM_FRACTION=0.9 -v ${PWD}:/opt/output ${{ needs.build-jax.outputs.DOCKER_TAG_FINAL }}"
          if [[ "${mode}" == "1-process" ]]; then
            PROCESS_COUNT=1
            ARGS=""
          elif [[ "${mode}" == "2-process" ]]; then
            # Use two processes with GPUS_PER_NODE/2 GPUs per process in the hope that
            # this will flush out more bugs than process-per-node or process-per-GPU.
            PROCESS_COUNT=2
            ARGS="--process-id RANK --process-count ${PROCESS_COUNT} --coordinator-address 127.0.0.1:12345 --gpus-per-process $((GPUS_PER_NODE/2)) --distributed"
          else
            PROCESS_COUNT=${GPUS_PER_NODE}
            ARGS="--process-id RANK --process-count ${PROCESS_COUNT} --coordinator-address 127.0.0.1:12345 --gpus-per-process 1 --distributed"
          fi
          for collection in full partial; do
            NSYS_JAX="nsys-jax"
            if [[ "${mode}" == "1-process" ]]; then
              # We will not run nsys-jax-combine, so run analyses eagerly
              NSYS_JAX+=" --nsys-jax-analysis communication --nsys-jax-analysis summary"
            fi
            NSYS_JAX+=" --output=/opt/output/${mode}-${collection}-execution-%q{RANK}"
            if [[ "${collection}" == "partial" ]]; then
              NSYS_JAX+=" --capture-range=cudaProfilerApi --capture-range-end=stop"
              # nvbug/4801401
              NSYS_JAX+=" --sample=none"
            fi
            set +e
            ${DOCKER} parallel-launch RANK ${PROCESS_COUNT} ${NSYS_JAX} \
              -- jax-nccl-test ${ARGS} |& tee ${mode}-${collection}-execution.log
            num_failures=$((num_failures + ($? != 0)))
            set -e
            num_tests=$((num_tests + 1))
          done
          if [[ "${mode}" != "1-process" ]]; then
            # Run nsys-jax-combine
            NSYS_JAX_COMBINE="nsys-jax-combine --analysis communication --analysis summary --output=/opt/output/${mode}-${collection}-execution.zip"
            for (( i=0; i<PROCESS_COUNT; i++ )); do
              NSYS_JAX_COMBINE+=" /opt/output/${mode}-${collection}-execution-${i}.zip"
            done
            set +e
            ${DOCKER} ${NSYS_JAX_COMBINE} |& tee ${mode}-${collection}-execution-combine.log
            num_failures=$((num_failures + ($? != 0)))
            set -e
            num_tests=$((num_tests + 1))
          fi
        done
        ls -R .
        echo "NSYS_JAX_TEST_COUNT=${num_tests}" >> $GITHUB_ENV
        echo "NSYS_JAX_FAIL_COUNT=${num_failures}" >> $GITHUB_ENV
        exit $num_failures
      STATISTICS_SCRIPT: |
        summary_line=$(tail -n1 test-nsys-jax.log)
        num_errors=$(echo $summary_line | grep -oE '[0-9]+ error' | awk '{print $1} END { if (!NR) print 0}')
        passed_tests=$(cat pytest-report.jsonl | jq -r 'select(."$report_type" == "TestReport" and .when == "call" and .outcome == "passed") | .outcome' | wc -l)
        failed_tests=$(cat pytest-report.jsonl | jq -r 'select(."$report_type" == "TestReport" and .when == "call" and .outcome == "failed") | .outcome' | wc -l)
        total_tests=$(( NSYS_JAX_TEST_COUNT + passed_tests + failed_tests ))
        num_passed=$(( passed_tests + NSYS_JAX_TEST_COUNT - NSYS_JAX_FAIL_COUNT ))
        num_failed=$(( failed_tests + NSYS_JAX_FAIL_COUNT ))
        echo "TOTAL_TESTS=${total_tests}" >> $GITHUB_OUTPUT
        echo "ERRORS=${num_errors}" >> $GITHUB_OUTPUT
        echo "PASSED_TESTS=${num_passed}" >> $GITHUB_OUTPUT
        echo "FAILED_TESTS=${num_failed}" >> $GITHUB_OUTPUT
      ARTIFACTS: |
        # pytest-driven part
        test-nsys-jax.log
        pytest-report.jsonl
        # nsys-jax logfiles
        *process-*-execution.log
        # nsys-jax output for the case that doesn't use nsys-jax-combine
        1-process-*-execution-0.zip
        # nsys-jax-combine output/logfiles
        *process*-*-execution.zip
        *-execution-combine.log
    secrets: inherit

  # test-nsys-jax generates several fresh .zip archive outputs by running nsys-jax with real GPU hardware; this test
  # runs on a regular GitHub Actions runner and checks that offline post-processing works in an environment that does
  # not already have nsys-jax installed
  test-nsys-jax-archive:
    needs: test-nsys-jax
    if: inputs.ARCHITECTURE == 'amd64' # arm64 runners n/a
    strategy:
      matrix:
        os: [ubuntu-22.04, ubuntu-24.04, macOS-latest]
    runs-on: ${{ matrix.os }}
    steps:
    - name: Download nsys-jax output .zip files
      uses: actions/download-artifact@v4
      with:
        name: nsys-jax-unit-test-A100
    - name: Extract archives and execute install scripts
      run: |
        pip install virtualenv # for install.sh
        for zip in $(ls *.zip); do
          ZIP="${PWD}/${zip}"
          pushd $(mktemp -d)
          unzip "${ZIP}"
          ls -l
          # TODO: verify this isn't needed, or make sure it isn't needed
          chmod 755 install.sh
          # Run the notebook with IPython, not Jupyter Lab, so it exits and prints something informative to stdout
          # Skip executing Jupyter lab
          NSYS_JAX_JUPYTER_EXECUTE_NOT_LAB=1 ./install.sh
          popd
        done

  test-nsys-jax-eks:
    needs: build-jax
    if: inputs.ARCHITECTURE == 'amd64' # arm64 runners n/a
    runs-on: eks
    env:
      JAX_DOCKER_IMAGE: ${{ needs.build-jax.outputs.DOCKER_TAG_FINAL }}
      JOB_NAME: ${{ github.run_id }}-nsys-jax
      POSTPROCESS_JOB_NAME: ${{ github.run_id }}-nsys-jax-postprocess
    steps:
    - name: Check out the repository
      uses: actions/checkout@v4
    - name: Login to GitHub Container Registry
      uses: docker/login-action@v3
      with:
        registry: ghcr.io
        username: ${{ github.repository_owner }}
        password: ${{ secrets.GITHUB_TOKEN }}
    - name: K8s GHCR store and delete token
      id: store-token
      uses: ./.github/actions/store-delete-k8s-ghcr
    - name: Configure Kubernetes job
      run: |
        yq -i ea 'select(di == 0).spec.selector.job-name = strenv(JOB_NAME)
          | select(di == 1).metadata.name = strenv(JOB_NAME)
          | select(di == 1).spec.template.spec.imagePullSecrets[].name = "${{ steps.store-token.outputs.token-name }}"
          | select(di == 1).spec.template.spec.containers[0].image = strenv(JAX_DOCKER_IMAGE)
          | select(di == 1).spec.template.spec.containers[0].env[0].value = strenv(JOB_NAME)' \
          .github/eks-workflow-files/job.yml
        git diff .github/eks-workflow-files/job.yml
    - name: Submit Kubernetes job
      uses: ./.github/actions/submit-delete-k8s-job
      with:
        job-config-file: .github/eks-workflow-files/job.yml
        job-name: ${{ env.JOB_NAME }}
    - name: Configure post-processing job
      run: |
        export JOB_OUTPUT_PATTERN="${JOB_NAME}-rank*.zip"
        yq -i '.metadata.name = strenv(POSTPROCESS_JOB_NAME)
          | .spec.template.spec.containers[].image = strenv(JAX_DOCKER_IMAGE)
          | .spec.template.spec.imagePullSecrets[].name = "${{ steps.store-token.outputs.token-name }}"
          | .spec.template.spec.initContainers[].command[7] = strenv(JOB_OUTPUT_PATTERN)' \
          .github/eks-workflow-files/post-process-job.yml
        git diff .github/eks-workflow-files/post-process-job.yml
    - name: Submit post process Kubernetes job
      uses: ./.github/actions/submit-delete-k8s-job
      with:
        job-config-file: .github/eks-workflow-files/post-process-job.yml
        job-name: ${{ env.POSTPROCESS_JOB_NAME }}

  # test-equinox:
  #   needs: build-equinox
  #   if: inputs.ARCHITECTURE == 'amd64' # arm64 runners n/a
  #   uses: ./.github/workflows/_test_unit.yaml
  #   with:
  #     IMAGE: ${{ needs.build-equinox.outputs.DOCKER_TAG_FINAL }}
  #     TEST_NAME: equinox
  #     EXECUTE: |
  #       docker run --shm-size=1g --gpus all ${{ needs.build-equinox.outputs.DOCKER_TAG_FINAL }} \
  #       bash -exc -o pipefail \
  #       'pushd /opt/equinox/tests && pip install -r requirements.txt && pytest .' | tee test-equinox.log
  #     STATISTICS_SCRIPT: |
  #       errors=$(echo $summary_line | grep -oE '[0-9]+ error' | awk '{print $1} END { if (!NR) print 0}')
  #       failed_tests=$(echo $summary_line | grep -oE '[0-9]+ failed' | awk '{print $1} END { if (!NR) print 0}')
  #       passed_tests=$(echo $summary_line | grep -oE '[0-9]+ passed' | awk '{print $1} END { if (!NR) print 0}')
  #       total_tests=$((failed_tests + passed_tests))
  #       echo "TOTAL_TESTS=${total_tests}" >> $GITHUB_OUTPUT
  #       echo "ERRORS=${errors}" >> $GITHUB_OUTPUT
  #       echo "PASSED_TESTS=${passed_tests}" >> $GITHUB_OUTPUT
  #       echo "FAILED_TESTS=${failed_tests}" >> $GITHUB_OUTPUT
  #     ARTIFACTS: |
  #       test-equinox.log
  #   secrets: inherit
  test-te-h100:
    needs: build-jax
    if: inputs.ARCHITECTURE == 'amd64'
    uses: ./.github/workflows/_transformer_engine_eks.yaml
    with:
      JAX_IMAGE: ${{ needs.build-jax.outputs.DOCKER_TAG_FINAL }}
      JOB_NAME: transformerengine-${{ github.run_id }}
      S3_BUCKET: jax-toolbox-eks-output
      CI_NAME: transformer-engine
    secrets: inherit

  test-te-unit-a100:
    needs: build-jax
    secrets: inherit
    if: inputs.ARCHITECTURE == 'amd64'  # arm64 runners n/a
    uses: ./.github/workflows/_test_unit.yaml
    with:
      TEST_NAME: te
      EXECUTE: |
        docker run -i --gpus all --shm-size=1g -v $PWD:/log \
        ${{ needs.build-jax.outputs.DOCKER_TAG_FINAL }} \
        bash <<"EOF" |& tee test-te.log
          set -x

          pip install pytest-reportlog pytest-xdist
          # Start MPS daemon
          nvidia-cuda-mps-control -d
          # TE's default is slightly different, without the hyphen
          export TE_PATH=${SRC_PATH_TRANSFORMER_ENGINE}
          # 1 GPU per worker, 6 workers per GPU
          pytest-xdist.sh 1 3 /log/pytest-report-L0-unittest.jsonl bash ${TE_PATH}/qa/L0_jax_unittest/test.sh
          ## 8 GPUs per worker, 1 worker per GPU. pytest-xdist.sh allows aggregation
          ## into a single .jsonl file of results from multiple pytest invocations
          ## inside the test.sh script, so it's useful even with a single worker per
          ## device.
          pytest-xdist.sh 8 1 /log/pytest-report-L0-distributed-unittest.jsonl bash ${TE_PATH}/qa/L0_jax_distributed_unittest/test.sh

          # merge the log files
          cat \
            /log/pytest-report-L0-unittest.jsonl
            /log/pytest-report-L0-distributed-unittest.jsonl 
            > /log/pytest-report.jsonl
        EOF
      STATISTICS_SCRIPT: |
        ls
        report_json=pytest-report-L0-unittest.jsonl
        summary_line=$(tail -n1 test-te.log)
        errors=$(echo $summary_line | grep -oE '[0-9]+ error' | awk '{print $1} END { if (!NR) print 0}')
        passed_tests=$(cat $report_json | jq -r 'select(."$report_type" == "TestReport" and .when == "call" and .outcome == "passed") | .outcome' | wc -l)
        failed_tests=$(cat $report_json | jq -r 'select(."$report_type" == "TestReport" and .when == "call" and .outcome == "failed") | .outcome' | wc -l)
        total_tests=$((failed_tests + passed_tests))
        echo "TOTAL_TESTS=${total_tests}" >> $GITHUB_OUTPUT
        echo "ERRORS=${errors}" >> $GITHUB_OUTPUT
        echo "PASSED_TESTS=${passed_tests}" >> $GITHUB_OUTPUT
        echo "FAILED_TESTS=${failed_tests}" >> $GITHUB_OUTPUT
      TIMEOUT_MINUTES: 120
      ARTIFACTS: |
        test-te.log
        pytest-report.jsonl
        pytest-report-L0-unittest.jsonl
        pytest-report-L0-distributed-unittest.jsonl
        pytest-report-L1-distributed-unittest.jsonl
  test-upstream-t5x:
    needs: build-upstream-t5x
    if: inputs.ARCHITECTURE == 'amd64' # arm64 runners n/a
    uses: ./.github/workflows/_test_upstream_t5x.yaml
    with:
      T5X_IMAGE: ${{ needs.build-upstream-t5x.outputs.DOCKER_TAG_FINAL }}
    secrets: inherit

  test-rosetta-t5x:
    needs: build-rosetta-t5x
    if: inputs.ARCHITECTURE == 'amd64' # no images for arm64
    uses: ./.github/workflows/_test_t5x_rosetta.yaml
    with:
      T5X_IMAGE: ${{ needs.build-rosetta-t5x.outputs.DOCKER_TAG_FINAL }}
    secrets: inherit

  test-levanter:
    needs: build-levanter
    if: inputs.ARCHITECTURE == 'amd64'  # arm64 runners n/a
    uses: ./.github/workflows/_test_unit.yaml
    with:
      TEST_NAME: levanter
      EXECUTE: |
        docker run -i --gpus all --shm-size=1g \
        ${{ needs.build-levanter.outputs.DOCKER_TAG_FINAL }} \
        bash <<"EOF" |& tee test-levanter.log
          pip install flake8 pytest soundfile librosa
          PYTHONPATH=/opt/levanter/tests:$PYTHONPATH pytest /opt/levanter/tests -m "not entry and not slow and not ray"
        EOF
      STATISTICS_SCRIPT: |
        summary_line=$(tail -n1 test-levanter.log)
        errors=$(echo $summary_line | grep -oE '[0-9]+ error' | awk '{print $1} END { if (!NR) print 0}')
        failed_tests=$(echo $summary_line | grep -oE '[0-9]+ failed' | awk '{print $1} END { if (!NR) print 0}')
        passed_tests=$(echo $summary_line | grep -oE '[0-9]+ passed' | awk '{print $1} END { if (!NR) print 0}')
        total_tests=$((failed_tests + passed_tests))
        echo "TOTAL_TESTS=${total_tests}" >> $GITHUB_OUTPUT
        echo "ERRORS=${errors}" >> $GITHUB_OUTPUT
        echo "PASSED_TESTS=${passed_tests}" >> $GITHUB_OUTPUT
        echo "FAILED_TESTS=${failed_tests}" >> $GITHUB_OUTPUT
      ARTIFACTS: |
        test-levanter.log
    secrets: inherit
<<<<<<< HEAD

  # test-te:
  #   needs: build-upstream-pax
  #   if: inputs.ARCHITECTURE == 'amd64'  # arm64 runners n/a
  #   uses: ./.github/workflows/_test_unit.yaml
  #   with:
  #     TEST_NAME: te
  #     EXECUTE: |
  #       docker run -i --gpus all --shm-size=1g -v $PWD:/log \
  #       ${{ needs.build-upstream-pax.outputs.DOCKER_TAG_FINAL }} \
  #       bash <<"EOF" |& tee test-te.log
  #         pip install pytest-reportlog
  #         pytest --report-log=log/pytest-report.jsonl ${SRC_PATH_TRANSFORMER_ENGINE}/tests/jax
  #       EOF
  #     STATISTICS_SCRIPT: |
  #       summary_line=$(tail -n1 test-te.log)
  #       errors=$(echo $summary_line | grep -oE '[0-9]+ error' | awk '{print $1} END { if (!NR) print 0}')
  #       passed_tests=$(cat pytest-report.jsonl | jq -r 'select(."$report_type" == "TestReport" and .when == "call" and .outcome == "passed") | .outcome' | wc -l)
  #       failed_tests=$(cat pytest-report.jsonl | jq -r 'select(."$report_type" == "TestReport" and .when == "call" and .outcome == "failed") | .outcome' | wc -l)
  #       total_tests=$((failed_tests + passed_tests))
  #       echo "TOTAL_TESTS=${total_tests}" >> $GITHUB_OUTPUT
  #       echo "ERRORS=${errors}" >> $GITHUB_OUTPUT
  #       echo "PASSED_TESTS=${passed_tests}" >> $GITHUB_OUTPUT
  #       echo "FAILED_TESTS=${failed_tests}" >> $GITHUB_OUTPUT
  #     TIMEOUT_MINUTES: 120
  #     ARTIFACTS: |
  #       test-te.log
  #       pytest-report.jsonl
  #   secrets: inherit
=======
>>>>>>> 29fce40e

  test-gemma:
    needs: build-gemma
    uses: ./.github/workflows/_test_unit.yaml
    if: inputs.ARCHITECTURE == 'amd64'
    with:
      TEST_NAME: gemma
      EXECUTE: |
        docker run --shm-size=1g --gpus all ${{ needs.build-gemma.outputs.DOCKER_TAG_FINAL }} \
        bash -ec \
        "cd /opt/gemma && pip install -e .[dev] && pytest ." | tee test-gemma.log
      STATISTICS_SCRIPT: |
        summary_line=$(tail -n1 test-gemma.log)
        errors=$(echo $summary_line | grep -oE '[0-9]+ error' | awk '{print $1} END { if (!NR) print 0}')
        failed_tests=$(echo $summary_line | grep -oE '[0-9]+ failed' | awk '{print $1} END { if (!NR) print 0}')
        passed_tests=$(echo $summary_line | grep -oE '[0-9]+ passed' | awk '{print $1} END { if (!NR) print 0}')
        total_tests=$((failed_tests + passed_tests))
        echo "TOTAL_TESTS=${total_tests}" >> $GITHUB_OUTPUT
        echo "ERRORS=${errors}" >> $GITHUB_OUTPUT
        echo "PASSED_TESTS=${passed_tests}" >> $GITHUB_OUTPUT
        echo "FAILED_TESTS=${failed_tests}" >> $GITHUB_OUTPUT
      ARTIFACTS: |
        test-gemma.log
    secrets: inherit

  test-maxtext:
    needs: build-maxtext
    if: inputs.ARCHITECTURE == 'amd64' # no arm64 gpu runners
    uses: ./.github/workflows/_test_maxtext.yaml
    with:
      MAXTEXT_IMAGE: ${{ needs.build-maxtext.outputs.DOCKER_TAG_FINAL }}
    secrets: inherit

  test-axlearn-eks:
    needs: build-axlearn
    if: inputs.ARCHITECTURE == 'amd64'
    runs-on: eks
    env:
      AXLEARN_DOCKER_IMAGE: ${{ needs.build-axlearn.outputs.DOCKER_TAG_FINAL }}
      JOB_NAME: axlearn-${{ github.run_id }}
    steps:
    - name: Check out the repository
      uses: actions/checkout@v4
    - name: Login to GitHub Container Registry
      uses: docker/login-action@v3
      with:
        registry: ghcr.io
        username: ${{ github.repository_owner }}
        password: ${{ secrets.GITHUB_TOKEN }}
    - name: K8s GHCR store and delete token
      id: store-token
      uses: ./.github/actions/store-delete-k8s-ghcr
    - name: Configure axlearn test job
      run: |
        # Replace placeholders in axlearn-job.yml with environment variables
        yq -i ea '
           select(di == 0).metadata.name = strenv(JOB_NAME)
          | select(di == 0).spec.template.spec.containers[0].image = strenv(AXLEARN_DOCKER_IMAGE)
          | select(di == 0).spec.template.spec.containers[0].env[0].value = "${{ github.run_id }}"
          | select(di == 0).spec.template.spec.imagePullSecrets[].name = "${{ steps.store-token.outputs.token-name }}"' \
        .github/eks-workflow-files/axlearn/axlearn-job.yml
        git diff .github/eks-workflow-files/axlearn/axlearn-job.yml
    - name: Submit & delete axlearn test
      uses: ./.github/actions/submit-delete-k8s-job
      with:
        job-config-file: ".github/eks-workflow-files/axlearn/axlearn-job.yml"
        job-name: ${{ env.JOB_NAME }}
    - name: Download logs from S3
      id: log-s3
      run: |
        mkdir -p axlearn-output
        aws s3 cp s3://jax-toolbox-eks-output/axlearn/${{ github.run_id }}/summary.txt axlearn-output/
        aws s3 cp s3://jax-toolbox-eks-output/axlearn/${{ github.run_id }}/ axlearn-output/ --recursive --exclude "*" --include "*.log"
        aws s3 cp s3://jax-toolbox-eks-output/axlearn/${{ github.run_id }}/axlearn-unittests.jsonl axlearn-output/

        passed_tests=$(grep -c ": PASSED" axlearn-output/summary.txt || true)
        failed_tests=$(grep -c ": FAILED" axlearn-output/summary.txt || true)
        total_tests=$((failed_tests + passed_tests))

        echo "Passed tests: $passed_tests"
        echo "Failed tests: $failed_tests"
        echo "Total tests: $total_tests"
        echo "PASSED_TESTS=$passed_tests" >> $GITHUB_OUTPUT
        echo "FAILED_TESTS=$failed_tests" >> $GITHUB_OUTPUT
        echo "TOTAL_TESTS=$total_tests" >> $GITHUB_OUTPUT
    - name: Generate sitrep
      id: sitrep
      if: ${{ !cancelled() }}
      shell: bash -x -e {0}
      run: |
        # bring in utility functions
        source .github/workflows/scripts/to_json.sh

        badge_label='Axlearn EKS Unit'

        total_tests=${{ steps.log-s3.outputs.TOTAL_TESTS }} \
        failed_tests=${{ steps.log-s3.outputs.FAILED_TESTS }} \
        passed_tests=${{ steps.log-s3.outputs.PASSED_TESTS }} \
        errors="0" \
        summary="All tests: $total_tests. Passed: $passed_tests. Failed: $failed_tests." \
        badge_message="Passed $passed_tests out of $total_tests." \
        badge_color="brightgreen"
        if [ "$failed_tests" -gt 0 ]; then
          badge_color="red"
        fi \

        to_json \
          summary \
          errors total_tests passed_tests failed_tests \
          badge_label badge_color badge_message \
        > sitrep.json

        schemaVersion=1 \
        label="${badge_label}" \
        message="Passed $passed_tests out of $total_tests." \
        color=$badge_color \
        to_json schemaVersion label message color \
        > badge-axlearn-test.json

    - name: Upload artifacts
      if: ${{ !cancelled() }}
      uses: actions/upload-artifact@v4
      with:
        name: "artifact-axlearn-test"
        path: |
          sitrep.json
          badge-axlearn-test.json
          axlearn-unittests.jsonl
          axlearn-output/*

  test-axlearn-fuji-models-eks:
    needs: build-axlearn
    if: inputs.ARCHITECTURE == 'amd64'
    runs-on: eks
    env:
      AXLEARN_DOCKER_IMAGE: ${{ needs.build-axlearn.outputs.DOCKER_TAG_FINAL }}
      JOB_NAME: axlearn-fuji-3b-${{ github.run_id }}
    steps:
    - name: Check out the repository
      uses: actions/checkout@v4
    - name: Login to GitHub Container Registry
      uses: docker/login-action@v3
      with:
        registry: ghcr.io
        username: ${{ github.repository_owner }}
        password: ${{ secrets.GITHUB_TOKEN }}
    - name: K8s GHCR store and delete token
      id: store-token
      uses: ./.github/actions/store-delete-k8s-ghcr
    - name: Configure axlearn test job
      run: |
        yq -i ea '
           select(di == 0).metadata.name = strenv(JOB_NAME)
          | select(di == 0).spec.template.spec.containers[0].image = strenv(AXLEARN_DOCKER_IMAGE)
          | select(di == 0).spec.template.spec.imagePullSecrets[].name = "${{ steps.store-token.outputs.token-name }}"' \
        .github/eks-workflow-files/axlearn/axlearn-fuji-model.yml
        git diff .github/eks-workflow-files/axlearn/axlearn-fuji-model.yml

    - name: Submit & delete axlearn test
      uses: ./.github/actions/submit-delete-k8s-job
      with:
        job-config-file:  ".github/eks-workflow-files/axlearn/axlearn-fuji-model.yml"
        job-name: ${{ env.JOB_NAME }}<|MERGE_RESOLUTION|>--- conflicted
+++ resolved
@@ -580,38 +580,6 @@
       ARTIFACTS: |
         test-levanter.log
     secrets: inherit
-<<<<<<< HEAD
-
-  # test-te:
-  #   needs: build-upstream-pax
-  #   if: inputs.ARCHITECTURE == 'amd64'  # arm64 runners n/a
-  #   uses: ./.github/workflows/_test_unit.yaml
-  #   with:
-  #     TEST_NAME: te
-  #     EXECUTE: |
-  #       docker run -i --gpus all --shm-size=1g -v $PWD:/log \
-  #       ${{ needs.build-upstream-pax.outputs.DOCKER_TAG_FINAL }} \
-  #       bash <<"EOF" |& tee test-te.log
-  #         pip install pytest-reportlog
-  #         pytest --report-log=log/pytest-report.jsonl ${SRC_PATH_TRANSFORMER_ENGINE}/tests/jax
-  #       EOF
-  #     STATISTICS_SCRIPT: |
-  #       summary_line=$(tail -n1 test-te.log)
-  #       errors=$(echo $summary_line | grep -oE '[0-9]+ error' | awk '{print $1} END { if (!NR) print 0}')
-  #       passed_tests=$(cat pytest-report.jsonl | jq -r 'select(."$report_type" == "TestReport" and .when == "call" and .outcome == "passed") | .outcome' | wc -l)
-  #       failed_tests=$(cat pytest-report.jsonl | jq -r 'select(."$report_type" == "TestReport" and .when == "call" and .outcome == "failed") | .outcome' | wc -l)
-  #       total_tests=$((failed_tests + passed_tests))
-  #       echo "TOTAL_TESTS=${total_tests}" >> $GITHUB_OUTPUT
-  #       echo "ERRORS=${errors}" >> $GITHUB_OUTPUT
-  #       echo "PASSED_TESTS=${passed_tests}" >> $GITHUB_OUTPUT
-  #       echo "FAILED_TESTS=${failed_tests}" >> $GITHUB_OUTPUT
-  #     TIMEOUT_MINUTES: 120
-  #     ARTIFACTS: |
-  #       test-te.log
-  #       pytest-report.jsonl
-  #   secrets: inherit
-=======
->>>>>>> 29fce40e
 
   test-gemma:
     needs: build-gemma
