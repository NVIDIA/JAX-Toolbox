name: ~CI, single-arch
run-name: CI-${{ inputs.ARCHITECTURE }}
on:
  workflow_call:
    inputs:
      ARCHITECTURE:
        type: string
        required: true
      BUILD_DATE:
        type: string
        description: Build date in YYYY-MM-DD format
        required: false
        default: NOT SPECIFIED
      MANIFEST_ARTIFACT_NAME:
        type: string
        description: Artifact name in current run w/ manifest/patches. Leaving empty uses manifest/patches in current branch
        default: ''
        required: false
    outputs:
      DOCKER_TAGS:
        description: JSON object containing tags of all docker images built
        value: ${{ jobs.collect-docker-tags.outputs.TAGS }}

permissions:
  contents: read  # to fetch code
  actions:  write # to cancel previous workflows
  packages: write # to upload container

jobs:

  build-base:
    uses: ./.github/workflows/_build_base.yaml
    with:
      ARCHITECTURE: ${{ inputs.ARCHITECTURE }}
      BUILD_DATE: ${{ inputs.BUILD_DATE }}
      MANIFEST_ARTIFACT_NAME: ${{ inputs.MANIFEST_ARTIFACT_NAME }}
    secrets: inherit

  build-jax:
    needs: build-base
    uses: ./.github/workflows/_build.yaml
    with:
      ARCHITECTURE: ${{ inputs.ARCHITECTURE }}
      ARTIFACT_NAME: artifact-jax-build
      BADGE_FILENAME: badge-jax-build
      BUILD_DATE: ${{ inputs.BUILD_DATE }}
      BASE_IMAGE: ${{ needs.build-base.outputs.DOCKER_TAG }}
      CONTAINER_NAME: jax
      DOCKERFILE: .github/container/Dockerfile.jax
      RUNNER_SIZE: large
    secrets: inherit

  build-triton:
    needs: build-jax
    if: inputs.ARCHITECTURE == 'amd64' # Triton does not seem to support arm64
    uses: ./.github/workflows/_build.yaml
    with:
      ARCHITECTURE: ${{ inputs.ARCHITECTURE }}
      ARTIFACT_NAME: artifact-triton-build
      BADGE_FILENAME: badge-triton-build
      BUILD_DATE: ${{ inputs.BUILD_DATE }}
      BASE_IMAGE: ${{ needs.build-jax.outputs.DOCKER_TAG_MEALKIT }}
      CONTAINER_NAME: triton
      DOCKERFILE: .github/container/Dockerfile.triton
    secrets: inherit

  build-equinox:
    needs: build-jax
    uses: ./.github/workflows/_build.yaml
    with:
      ARCHITECTURE: ${{ inputs.ARCHITECTURE }}
      ARTIFACT_NAME: artifact-equinox-build
      BADGE_FILENAME: badge-equinox-build
      BUILD_DATE: ${{ inputs.BUILD_DATE }}
      BASE_IMAGE: ${{ needs.build-jax.outputs.DOCKER_TAG_MEALKIT }}
      CONTAINER_NAME: equinox
      DOCKERFILE: .github/container/Dockerfile.equinox
    secrets: inherit

  build-maxtext:
    needs: build-jax
    if: inputs.ARCHITECTURE == 'amd64' # Triton does not seem to support arm64
    uses: ./.github/workflows/_build.yaml
    with:
      ARCHITECTURE: ${{ inputs.ARCHITECTURE }}
      ARTIFACT_NAME: artifact-maxtext-build
      BADGE_FILENAME: badge-maxtext-build
      BUILD_DATE: ${{ inputs.BUILD_DATE }}
      BASE_IMAGE: ${{ needs.build-jax.outputs.DOCKER_TAG_MEALKIT }}
      CONTAINER_NAME: maxtext
      DOCKERFILE: .github/container/Dockerfile.maxtext.amd64
    secrets: inherit

  build-levanter:
    needs: [build-jax]
    uses: ./.github/workflows/_build.yaml
    with:
      ARCHITECTURE: ${{ inputs.ARCHITECTURE }}
      ARTIFACT_NAME: "artifact-levanter-build"
      BADGE_FILENAME: "badge-levanter-build"
      BUILD_DATE: ${{ inputs.BUILD_DATE }}
      BASE_IMAGE: ${{ needs.build-jax.outputs.DOCKER_TAG_MEALKIT }}
      CONTAINER_NAME: levanter
      DOCKERFILE: .github/container/Dockerfile.levanter
    secrets: inherit

  build-upstream-t5x:
    needs: build-jax
    uses: ./.github/workflows/_build.yaml
    with:
      ARCHITECTURE: ${{ inputs.ARCHITECTURE }}
      ARTIFACT_NAME: "artifact-t5x-build"
      BADGE_FILENAME: "badge-t5x-build"
      BUILD_DATE: ${{ inputs.BUILD_DATE }}
      BASE_IMAGE: ${{ needs.build-jax.outputs.DOCKER_TAG_MEALKIT }}
      CONTAINER_NAME: upstream-t5x
      DOCKERFILE: .github/container/Dockerfile.t5x.${{ inputs.ARCHITECTURE }}
    secrets: inherit

  build-upstream-pax:
    needs: build-jax
    uses: ./.github/workflows/_build.yaml
    with:
      ARCHITECTURE: ${{ inputs.ARCHITECTURE }}
      ARTIFACT_NAME: artifact-pax-build
      BADGE_FILENAME: badge-pax-build
      BUILD_DATE: ${{ inputs.BUILD_DATE }}
      BASE_IMAGE: ${{ needs.build-jax.outputs.DOCKER_TAG_MEALKIT }}
      CONTAINER_NAME: upstream-pax
      DOCKERFILE: .github/container/Dockerfile.pax.${{ inputs.ARCHITECTURE }}
    secrets: inherit

  build-rosetta-t5x:
    needs: build-upstream-t5x
    uses: ./.github/workflows/_build_rosetta.yaml
    with:
      ARCHITECTURE: ${{ inputs.ARCHITECTURE }}
      BUILD_DATE: ${{ inputs.BUILD_DATE }}
      BASE_IMAGE: ${{ needs.build-upstream-t5x.outputs.DOCKER_TAG_MEALKIT }}
      BASE_LIBRARY: t5x
    secrets: inherit

  build-rosetta-pax:
    needs: build-upstream-pax
    uses: ./.github/workflows/_build_rosetta.yaml
    with:
      ARCHITECTURE: ${{ inputs.ARCHITECTURE }}
      BUILD_DATE: ${{ inputs.BUILD_DATE }}
      BASE_IMAGE: ${{ needs.build-upstream-pax.outputs.DOCKER_TAG_MEALKIT }}
      BASE_LIBRARY: pax
    secrets: inherit

  collect-docker-tags:
    runs-on: ubuntu-22.04
    if: "!cancelled()"
    needs:
      - build-base
      - build-jax
      - build-triton
      - build-maxtext
      - build-levanter
      - build-upstream-t5x
      - build-upstream-pax
      - build-rosetta-t5x
      - build-rosetta-pax
    outputs:
      TAGS: ${{ steps.collect-tags.outputs.TAGS }}
    steps:
      - name: Save docker tags as a JSON object
        id: collect-tags
        run: |
          TAGS=$(cat <<EOF | jq -c
          [\
            {"flavor": "base",         "stage": "final",   "priority": 800,  "tag": "${{ needs.build-base.outputs.DOCKER_TAG }}"},\
            {"flavor": "jax",          "stage": "final",   "priority": 1000, "tag": "${{ needs.build-jax.outputs.DOCKER_TAG_FINAL }}"},\
            {"flavor": "triton",       "stage": "final",   "priority": 900,  "tag": "${{ needs.build-triton.outputs.DOCKER_TAG_FINAL }}"},\
            {"flavor": "maxtext",      "stage": "final",   "priority": 900,  "tag": "${{ needs.build-maxtext.outputs.DOCKER_TAG_FINAL }}"},\
            {"flavor": "levanter",     "stage": "final",   "priority": 900,  "tag": "${{ needs.build-levanter.outputs.DOCKER_TAG_FINAL }}"},\
            {"flavor": "upstream-t5x", "stage": "final",   "priority": 900,  "tag": "${{ needs.build-upstream-t5x.outputs.DOCKER_TAG_FINAL }}"},\
            {"flavor": "upstream-pax", "stage": "final",   "priority": 900,  "tag": "${{ needs.build-upstream-pax.outputs.DOCKER_TAG_FINAL }}"},\
            {"flavor": "t5x",          "stage": "final",   "priority": 900,  "tag": "${{ needs.build-rosetta-t5x.outputs.DOCKER_TAG_FINAL }}"},\
            {"flavor": "pax",          "stage": "final",   "priority": 900,  "tag": "${{ needs.build-rosetta-pax.outputs.DOCKER_TAG_FINAL }}"},\
            {"flavor": "jax",          "stage": "mealkit", "priority": 500,  "tag": "${{ needs.build-jax.outputs.DOCKER_TAG_MEALKIT }}"},\
            {"flavor": "triton",       "stage": "mealkit", "priority": 500,  "tag": "${{ needs.build-triton.outputs.DOCKER_TAG_MEALKIT }}"},\
            {"flavor": "maxtext",      "stage": "mealkit", "priority": 500,  "tag": "${{ needs.build-maxtext.outputs.DOCKER_TAG_MEALKIT }}"},\
            {"flavor": "levanter",     "stage": "mealkit", "priority": 500,  "tag": "${{ needs.build-levanter.outputs.DOCKER_TAG_MEALKIT }}"},\
            {"flavor": "upstream-t5x", "stage": "mealkit", "priority": 500,  "tag": "${{ needs.build-upstream-t5x.outputs.DOCKER_TAG_MEALKIT }}"},\
            {"flavor": "upstream-pax", "stage": "mealkit", "priority": 500,  "tag": "${{ needs.build-upstream-pax.outputs.DOCKER_TAG_MEALKIT }}"},\
            {"flavor": "t5x",          "stage": "mealkit", "priority": 500,  "tag": "${{ needs.build-rosetta-t5x.outputs.DOCKER_TAG_MEALKIT }}"},\
            {"flavor": "pax",          "stage": "mealkit", "priority": 500,  "tag": "${{ needs.build-rosetta-pax.outputs.DOCKER_TAG_MEALKIT }}"},\
            {}\
          ]
          EOF
          )

          echo "TAGS=${TAGS}" >> $GITHUB_OUTPUT

  test-distribution:
    runs-on: ubuntu-22.04
    strategy:
      matrix:
        TEST_SCRIPT:
          - extra-only-distribution.sh
          - mirror-only-distribution.sh
          - upstream-only-distribution.sh
      fail-fast: false
    steps:
      - name: Print environment variables
        run: env
      - name: Set git login for tests
        run: |
          git config --global user.email "jax@nvidia.com"
          git config --global user.name "JAX-Toolbox CI"
      - name: Check out the repository under ${GITHUB_WORKSPACE}
        uses: actions/checkout@v4
      - name: Run integration test ${{ matrix.TEST_SCRIPT }}
        run: bash rosetta/tests/${{ matrix.TEST_SCRIPT }}

  test-jax:
    needs: build-jax
    if: inputs.ARCHITECTURE == 'amd64' # arm64 runners n/a
    uses: ./.github/workflows/_test_unit.yaml
    with:
      TEST_NAME: jax
      EXECUTE: |
        docker run -i --shm-size=1g --gpus all \
        ${{ needs.build-jax.outputs.DOCKER_TAG_FINAL }} \
        bash <<"EOF" |& tee test-backend-independent.log
          test-jax.sh -b backend-independent 
        EOF
        docker run -i --shm-size=1g --gpus all \
        ${{ needs.build-jax.outputs.DOCKER_TAG_FINAL }} \
        bash <<"EOF" |& tee tee test-gpu.log
          test-jax.sh -b gpu
        EOF
      STATISTICS_SCRIPT: |
        errors=$(cat test-*.log | grep -c 'ERROR:' || true)
        failed_tests=$(cat test-*.log | grep -c 'FAILED in' || true)
        passed_tests=$(cat test-*.log | grep -c 'PASSED in' || true)
        total_tests=$((failed_tests + passed_tests))
        echo "TOTAL_TESTS=${total_tests}" >> $GITHUB_OUTPUT
        echo "ERRORS=${errors}" >> $GITHUB_OUTPUT
        echo "PASSED_TESTS=${passed_tests}" >> $GITHUB_OUTPUT
        echo "FAILED_TESTS=${failed_tests}" >> $GITHUB_OUTPUT
      ARTIFACTS: |
        test-backend-independent.log
        test-gpu.log
    secrets: inherit

<<<<<<< HEAD
  test-te-multigpu:
=======
  # test-equinox:
  #   needs: build-equinox
  #   if: inputs.ARCHITECTURE == 'amd64' # arm64 runners n/a
  #   uses: ./.github/workflows/_test_unit.yaml
  #   with:
  #     IMAGE: ${{ needs.build-equinox.outputs.DOCKER_TAG_FINAL }}
  #     TEST_NAME: equinox
  #     EXECUTE: |
  #       docker run --shm-size=1g --gpus all ${{ needs.build-equinox.outputs.DOCKER_TAG_FINAL }} \
  #       bash -exc -o pipefail \
  #       'pushd /opt/equinox/tests && pip install -r requirements.txt && pytest .' | tee test-equinox.log
  #     STATISTICS_SCRIPT: |
  #       errors=$(echo $summary_line | grep -oE '[0-9]+ error' | awk '{print $1} END { if (!NR) print 0}')
  #       failed_tests=$(echo $summary_line | grep -oE '[0-9]+ failed' | awk '{print $1} END { if (!NR) print 0}')
  #       passed_tests=$(echo $summary_line | grep -oE '[0-9]+ passed' | awk '{print $1} END { if (!NR) print 0}')
  #       total_tests=$((failed_tests + passed_tests))
  #       echo "TOTAL_TESTS=${total_tests}" >> $GITHUB_OUTPUT
  #       echo "ERRORS=${errors}" >> $GITHUB_OUTPUT
  #       echo "PASSED_TESTS=${passed_tests}" >> $GITHUB_OUTPUT
  #       echo "FAILED_TESTS=${failed_tests}" >> $GITHUB_OUTPUT
  #     ARTIFACTS: |
  #       test-equinox.log
  #   secrets: inherit

  test-te:
>>>>>>> b7acf24e
    needs: build-upstream-pax
    if: inputs.ARCHITECTURE == 'amd64' # arm64 runners n/a
    uses: ./.github/workflows/_test_te.yaml
    with:
      TE_IMAGE: ${{ needs.build-upstream-pax.outputs.DOCKER_TAG_FINAL }}
    secrets: inherit

  test-upstream-t5x:
    needs: build-upstream-t5x
    if: inputs.ARCHITECTURE == 'amd64' # arm64 runners n/a
    uses: ./.github/workflows/_test_upstream_t5x.yaml
    with:
      T5X_IMAGE: ${{ needs.build-upstream-t5x.outputs.DOCKER_TAG_FINAL }}
    secrets: inherit

  test-rosetta-t5x:
    needs: build-rosetta-t5x
    if: inputs.ARCHITECTURE == 'amd64' # no images for arm64
    uses: ./.github/workflows/_test_t5x_rosetta.yaml
    with:
      T5X_IMAGE: ${{ needs.build-rosetta-t5x.outputs.DOCKER_TAG_FINAL }}
    secrets: inherit

  test-pallas:
    needs: build-jax
    if: inputs.ARCHITECTURE == 'amd64' # triton doesn't support arm64(?)
    uses: ./.github/workflows/_test_unit.yaml
    with:
      TEST_NAME: pallas
      EXECUTE: |
        docker run -i --shm-size=1g --gpus all --volume $PWD:/output \
        ${{ needs.build-jax.outputs.DOCKER_TAG_FINAL }} \
        bash <<"EOF" |& tee test-pallas.log
          python /opt/jax/tests/pallas/pallas_test.py --xml_output_file /output/pallas_test.xml
        EOF
      STATISTICS_SCRIPT: |
        curl -L -o yq https://github.com/mikefarah/yq/releases/latest/download/yq_linux_$(dpkg --print-architecture) && chmod 777 yq;
        total_tests=$(./yq '.testsuites."+@tests"' pallas_test.xml)
        errors=$(./yq '.testsuites."+@errors"' pallas_test.xml)
        failed_tests=$(./yq '.testsuites."+@failures"' pallas_test.xml)
        passed_tests=$((total_tests - errors - failed_tests))
        echo "TOTAL_TESTS=${total_tests}" >> $GITHUB_OUTPUT
        echo "ERRORS=${errors}" >> $GITHUB_OUTPUT
        echo "PASSED_TESTS=${passed_tests}" >> $GITHUB_OUTPUT
        echo "FAILED_TESTS=${failed_tests}" >> $GITHUB_OUTPUT
      ARTIFACTS: |
        test-pallas.log
    secrets: inherit

  test-triton:
    needs: build-triton
    if: inputs.ARCHITECTURE == 'amd64' # no images for arm64
    uses: ./.github/workflows/_test_unit.yaml
    with:
      TEST_NAME: triton
      EXECUTE: |
        docker run -i --shm-size=1g --gpus all --volume $PWD:/output \
        ${{ needs.build-triton.outputs.DOCKER_TAG_FINAL }} \
        bash <<"EOF" |& tee test-triton.log
          python /opt/jax-triton/tests/triton_call_test.py --xml_output_file /output/triton_test.xml
        EOF
      STATISTICS_SCRIPT: |
        curl -L -o yq https://github.com/mikefarah/yq/releases/latest/download/yq_linux_$(dpkg --print-architecture) && chmod 777 yq;
        total_tests=$(./yq '.testsuites."+@tests"' triton_test.xml)
        errors=$(./yq '.testsuites."+@errors"' triton_test.xml)
        failed_tests=$(./yq '.testsuites."+@failures"' triton_test.xml)
        passed_tests=$((total_tests - errors - failed_tests))
        echo "TOTAL_TESTS=${total_tests}" >> $GITHUB_OUTPUT
        echo "ERRORS=${errors}" >> $GITHUB_OUTPUT
        echo "PASSED_TESTS=${passed_tests}" >> $GITHUB_OUTPUT
        echo "FAILED_TESTS=${failed_tests}" >> $GITHUB_OUTPUT
      ARTIFACTS: |
        test-triton.log
    secrets: inherit

  test-levanter:
    needs: build-levanter
    if: inputs.ARCHITECTURE == 'amd64'  # arm64 runners n/a
    uses: ./.github/workflows/_test_unit.yaml
    with:
      TEST_NAME: levanter
      EXECUTE: |
        docker run -i --gpus all --shm-size=1g \
        ${{ needs.build-levanter.outputs.DOCKER_TAG_FINAL }} \
        bash <<"EOF" |& tee test-levanter.log
          pip install pytest
          PYTHONPATH=/opt/levanter/tests:$PYTHONPATH pytest /opt/levanter/tests
        EOF
      STATISTICS_SCRIPT: |
        summary_line=$(tail -n1 test-levanter.log)
        errors=$(echo $summary_line | grep -oE '[0-9]+ error' | awk '{print $1} END { if (!NR) print 0}')
        failed_tests=$(echo $summary_line | grep -oE '[0-9]+ failed' | awk '{print $1} END { if (!NR) print 0}')
        passed_tests=$(echo $summary_line | grep -oE '[0-9]+ passed' | awk '{print $1} END { if (!NR) print 0}')
        total_tests=$((failed_tests + passed_tests))
        echo "TOTAL_TESTS=${total_tests}" >> $GITHUB_OUTPUT
        echo "ERRORS=${errors}" >> $GITHUB_OUTPUT
        echo "PASSED_TESTS=${passed_tests}" >> $GITHUB_OUTPUT
        echo "FAILED_TESTS=${failed_tests}" >> $GITHUB_OUTPUT
      ARTIFACTS: |
        test-levanter.log
    secrets: inherit

  test-te:
    needs: build-upstream-pax
    if: inputs.ARCHITECTURE == 'amd64'  # arm64 runners n/a
    uses: ./.github/workflows/_test_unit.yaml
    with:
      TEST_NAME: te
      EXECUTE: |
        docker run -i --gpus all --shm-size=1g -v $PWD:/log \
        ${{ needs.build-upstream-pax.outputs.DOCKER_TAG_FINAL }} \
        bash <<"EOF" |& tee test-te.log
          pip install pytest-reportlog
          pytest --report-log=log/pytest-report.jsonl ${SRC_PATH_TE}/tests/jax
        EOF
      STATISTICS_SCRIPT: |
        summary_line=$(tail -n1 test-te.log)
        errors=$(echo $summary_line | grep -oE '[0-9]+ error' | awk '{print $1} END { if (!NR) print 0}')
        passed_tests=$(cat pytest-report.jsonl | jq -r 'select(."$report_type" == "CollectReport" and .outcome == "passed") | .outcome' | wc -l)
        failed_tests=$(cat pytest-report.jsonl | jq -r 'select(."$report_type" == "CollectReport" and .outcome == "failed") | .outcome' | wc -l)          
        total_tests=$((failed_tests + passed_tests))
        echo "TOTAL_TESTS=${total_tests}" >> $GITHUB_OUTPUT
        echo "ERRORS=${errors}" >> $GITHUB_OUTPUT
        echo "PASSED_TESTS=${passed_tests}" >> $GITHUB_OUTPUT
        echo "FAILED_TESTS=${failed_tests}" >> $GITHUB_OUTPUT
      ARTIFACTS: |
        test-te.log
        pytest-report.jsonl
    secrets: inherit

  test-upstream-pax:
    needs: build-upstream-pax
    if: inputs.ARCHITECTURE == 'amd64' # no images for arm64
    uses: ./.github/workflows/_test_upstream_pax.yaml
    with:
      PAX_IMAGE: ${{ needs.build-upstream-pax.outputs.DOCKER_TAG_FINAL }}
    secrets: inherit

  test-rosetta-pax:
    needs: build-rosetta-pax
    if: inputs.ARCHITECTURE == 'amd64' # no images for arm64
    uses: ./.github/workflows/_test_pax_rosetta.yaml
    with:
      PAX_IMAGE: ${{ needs.build-rosetta-pax.outputs.DOCKER_TAG_FINAL }}
    secrets: inherit

  test-maxtext:
    needs: build-maxtext
    if: inputs.ARCHITECTURE == 'amd64' # no images for arm64
    uses: ./.github/workflows/_test_maxtext.yaml
    with:
      MAXTEXT_IMAGE: ${{ needs.build-maxtext.outputs.DOCKER_TAG_FINAL }}
    secrets: inherit<|MERGE_RESOLUTION|>--- conflicted
+++ resolved
@@ -247,9 +247,6 @@
         test-gpu.log
     secrets: inherit
 
-<<<<<<< HEAD
-  test-te-multigpu:
-=======
   # test-equinox:
   #   needs: build-equinox
   #   if: inputs.ARCHITECTURE == 'amd64' # arm64 runners n/a
@@ -274,8 +271,7 @@
   #       test-equinox.log
   #   secrets: inherit
 
-  test-te:
->>>>>>> b7acf24e
+  test-te-multigpu:
     needs: build-upstream-pax
     if: inputs.ARCHITECTURE == 'amd64' # arm64 runners n/a
     uses: ./.github/workflows/_test_te.yaml
