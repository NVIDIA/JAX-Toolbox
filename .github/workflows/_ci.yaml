name: ~CI, single-arch
run-name: CI-${{ inputs.ARCHITECTURE }}
on:
  workflow_call:
    inputs:
      ARCHITECTURE:
        type: string
        required: true
      BUILD_DATE:
        type: string
        description: 'Build date in YYYY-MM-DD format'
        required: false
        default: NOT SPECIFIED
      CUDA_IMAGE:
        type: string
        description: CUDA image to use as base, e.g. nvidia/cuda:X.Y.Z-devel-ubuntu22.04
        default: 'latest'
        required: false
      MANIFEST_ARTIFACT_NAME:
        type: string
        description: 'Artifact name in current run w/ manifest/patches. Leaving empty uses manifest/patches in current branch'
        default: ''
        required: false
      SOURCE_URLREFS:
        type: string
        description: 'A JSON object containing git url+refs for softwares to be built'
        required: false
        default: '{}'
      MODE:
        type: string
        description: 'Mode selection for running specific tests only'
        required: false
        default: full
    outputs:
      DOCKER_TAGS:
        description: 'JSON object containing tags of all docker images built'
        value: ${{ jobs.collect-docker-tags.outputs.TAGS }}

permissions:
  contents: read  # to fetch code
  actions:  write # to cancel previous workflows
  packages: write # to upload container

jobs:

  build-base:
    uses: ./.github/workflows/_build_base.yaml
    with:
      ARCHITECTURE: ${{ inputs.ARCHITECTURE }}
      BASE_IMAGE: ${{ inputs.CUDA_IMAGE }}
      BUILD_DATE: ${{ inputs.BUILD_DATE }}
      MANIFEST_ARTIFACT_NAME: ${{ inputs.MANIFEST_ARTIFACT_NAME }}
    secrets: inherit

  build-jax:
    needs: build-base
    uses: ./.github/workflows/_build.yaml
    with:
      ARCHITECTURE: ${{ inputs.ARCHITECTURE }}
      ARTIFACT_NAME: artifact-jax-build
      BADGE_FILENAME: badge-jax-build
      BUILD_DATE: ${{ inputs.BUILD_DATE }}
      BASE_IMAGE: ${{ needs.build-base.outputs.DOCKER_TAG }}
      CONTAINER_NAME: jax
      DOCKERFILE: .github/container/Dockerfile.jax
      RUNNER_SIZE: large
      EXTRA_BUILD_ARGS: |
        URLREF_JAX=${{ fromJson(inputs.SOURCE_URLREFS).JAX }}
        URLREF_XLA=${{ fromJson(inputs.SOURCE_URLREFS).XLA }}
        URLREF_FLAX=${{ fromJson(inputs.SOURCE_URLREFS).FLAX }}
        URLREF_TRANSFORMER_ENGINE=${{ fromJson(inputs.SOURCE_URLREFS).TRANSFORMER_ENGINE }}
    secrets: inherit

  build-equinox:
    needs: build-jax
    uses: ./.github/workflows/_build.yaml
    with:
      ARCHITECTURE: ${{ inputs.ARCHITECTURE }}
      ARTIFACT_NAME: artifact-equinox-build
      BADGE_FILENAME: badge-equinox-build
      BUILD_DATE: ${{ inputs.BUILD_DATE }}
      BASE_IMAGE: ${{ needs.build-jax.outputs.DOCKER_TAG_MEALKIT }}
      CONTAINER_NAME: equinox
      DOCKERFILE: .github/container/Dockerfile.equinox
      EXTRA_BUILD_ARGS: |
        URLREF_EQUINOX=${{ fromJson(inputs.SOURCE_URLREFS).EQUINOX }}
    secrets: inherit

  build-maxtext:
    needs: build-jax
    uses: ./.github/workflows/_build.yaml
    with:
      ARCHITECTURE: ${{ inputs.ARCHITECTURE }}
      ARTIFACT_NAME: artifact-maxtext-build
      BADGE_FILENAME: badge-maxtext-build
      BUILD_DATE: ${{ inputs.BUILD_DATE }}
      BASE_IMAGE: ${{ needs.build-jax.outputs.DOCKER_TAG_MEALKIT }}
      CONTAINER_NAME: maxtext
      DOCKERFILE: .github/container/Dockerfile.maxtext
      EXTRA_BUILD_ARGS: |
        URLREF_MAXTEXT=${{ fromJson(inputs.SOURCE_URLREFS).MAXTEXT }}
        URLREF_JETSTREAM=${{ fromJson(inputs.SOURCE_URLREFS).GOOGLE_JETSTREAM }}
    secrets: inherit

  build-upstream-t5x:
    needs: build-jax
    uses: ./.github/workflows/_build.yaml
    with:
      ARCHITECTURE: ${{ inputs.ARCHITECTURE }}
      ARTIFACT_NAME: "artifact-t5x-build"
      BADGE_FILENAME: "badge-t5x-build"
      BUILD_DATE: ${{ inputs.BUILD_DATE }}
      BASE_IMAGE: ${{ needs.build-jax.outputs.DOCKER_TAG_MEALKIT }}
      CONTAINER_NAME: upstream-t5x
      DOCKERFILE: .github/container/Dockerfile.t5x
      EXTRA_BUILD_ARGS: |
        URLREF_T5X=${{ fromJson(inputs.SOURCE_URLREFS).T5X }}
        URLREF_AIRIO=${{ fromJson(inputs.SOURCE_URLREFS).AIRIO }}
    secrets: inherit

  build-rosetta-t5x:
    needs: build-upstream-t5x
    uses: ./.github/workflows/_build_rosetta.yaml
    with:
      ARCHITECTURE: ${{ inputs.ARCHITECTURE }}
      BUILD_DATE: ${{ inputs.BUILD_DATE }}
      BASE_IMAGE: ${{ needs.build-upstream-t5x.outputs.DOCKER_TAG_MEALKIT }}
      BASE_LIBRARY: t5x
    secrets: inherit

  build-axlearn:
    needs: build-jax
    uses: ./.github/workflows/_build.yaml
    with:
      ARCHITECTURE: ${{ inputs.ARCHITECTURE }}
      ARTIFACT_NAME: artifact-axlearn-build
      BADGE_FILENAME: badge-axlearn-build
      BUILD_DATE: ${{ inputs.BUILD_DATE }}
      BASE_IMAGE: ${{ needs.build-jax.outputs.DOCKER_TAG_MEALKIT }}
      CONTAINER_NAME: axlearn
      DOCKERFILE: .github/container/Dockerfile.axlearn
      RUNNER_SIZE: large
      EXTRA_BUILD_ARGS: |
        URLREF_AXLEARN=${{ fromJson(inputs.SOURCE_URLREFS).AXLEARN }}
    secrets: inherit

  collect-docker-tags:
    runs-on: ubuntu-22.04
    if: ${{ !cancelled() }}
    needs:
      - build-base
      - build-jax
      - build-equinox
      - build-maxtext
      - build-upstream-t5x
      - build-rosetta-t5x
      - build-axlearn
    outputs:
      TAGS: ${{ steps.collect-tags.outputs.TAGS }}
    steps:
      - name: Save docker tags as a JSON object
        id: collect-tags
        run: |
          TAGS=$(cat <<EOF | jq -c
          [\
            {"flavor": "base",         "stage": "final",   "priority": 800,  "tag": "${{ needs.build-base.outputs.DOCKER_TAG }}"},\
            {"flavor": "jax",          "stage": "final",   "priority": 1000, "tag": "${{ needs.build-jax.outputs.DOCKER_TAG_FINAL }}"},\
            {"flavor": "equinox",      "stage": "final",   "priority": 900,  "tag": "${{ needs.build-equinox.outputs.DOCKER_TAG_FINAL }}"},\
            {"flavor": "maxtext",      "stage": "final",   "priority": 900,  "tag": "${{ needs.build-maxtext.outputs.DOCKER_TAG_FINAL }}"},\
            {"flavor": "upstream-t5x", "stage": "final",   "priority": 900,  "tag": "${{ needs.build-upstream-t5x.outputs.DOCKER_TAG_FINAL }}"},\
            {"flavor": "t5x",          "stage": "final",   "priority": 900,  "tag": "${{ needs.build-rosetta-t5x.outputs.DOCKER_TAG_FINAL }}"},\
            {"flavor": "axlearn",      "stage": "final",   "priority": 900,  "tag": "${{ needs.build-axlearn.outputs.DOCKER_TAG_FINAL }}"},\
            {"flavor": "jax",          "stage": "mealkit", "priority": 500,  "tag": "${{ needs.build-jax.outputs.DOCKER_TAG_MEALKIT }}"},\
            {"flavor": "equinox",      "stage": "mealkit", "priority": 500,  "tag": "${{ needs.build-equinox.outputs.DOCKER_TAG_MEALKIT }}"},\
            {"flavor": "maxtext",      "stage": "mealkit", "priority": 500,  "tag": "${{ needs.build-maxtext.outputs.DOCKER_TAG_MEALKIT }}"},\
            {"flavor": "upstream-t5x", "stage": "mealkit", "priority": 500,  "tag": "${{ needs.build-upstream-t5x.outputs.DOCKER_TAG_MEALKIT }}"},\
            {"flavor": "t5x",          "stage": "mealkit", "priority": 500,  "tag": "${{ needs.build-rosetta-t5x.outputs.DOCKER_TAG_MEALKIT }}"},\
            {"flavor": "axlearn",      "stage": "mealkit", "priority": 500,  "tag": "${{ needs.build-axlearn.outputs.DOCKER_TAG_MEALKIT }}"},\

            {}\
          ]
          EOF
          )

          echo "TAGS=${TAGS}" >> $GITHUB_OUTPUT

  test-distribution:
    runs-on: ubuntu-22.04
    strategy:
      matrix:
        TEST_SCRIPT:
          - extra-only-distribution.sh
          - mirror-only-distribution.sh
          - upstream-only-distribution.sh
          - local-patch-distribution.sh
      fail-fast: false
    steps:
      - name: Print environment variables
        run: env
      - name: Set git login for tests
        run: |
          git config --global user.email "jax@nvidia.com"
          git config --global user.name "JAX-Toolbox CI"
      - name: Check out the repository under ${GITHUB_WORKSPACE}
        uses: actions/checkout@v4
      - name: Run integration test ${{ matrix.TEST_SCRIPT }}
        run: bash rosetta/tests/${{ matrix.TEST_SCRIPT }}

  test-jax:
    needs: build-jax
    if: >-
      inputs.ARCHITECTURE == 'amd64' &&
      (
        inputs.MODE == 'full' ||
        inputs.MODE == 'jax'
      )
    uses: ./.github/workflows/_test_unit.yaml
    with:
      TEST_NAME: jax
      EXECUTE: |
        docker run -i --shm-size=1g --gpus all \
        ${{ needs.build-jax.outputs.DOCKER_TAG_FINAL }} \
        bash <<"EOF" |& tee test-backend-independent.log
          test-jax.sh -b backend-independent
        EOF
        docker run -i --shm-size=1g --gpus all \
        ${{ needs.build-jax.outputs.DOCKER_TAG_FINAL }} \
        bash <<"EOF" |& tee test-single-gpu.log
          nvidia-cuda-mps-control -d
          test-jax.sh -b single-gpu
        EOF
        docker run -i --shm-size=1g --gpus all \
        ${{ needs.build-jax.outputs.DOCKER_TAG_FINAL }} \
        bash <<"EOF" |& tee test-multi-gpu.log
          nvidia-cuda-mps-control -d
          test-jax.sh -b multi-gpu
        EOF
      STATISTICS_SCRIPT: |
        errors=$(cat test-*.log | grep -c 'ERROR:' || true)
        failed_tests=$(cat test-*.log | grep -c 'FAILED in' || true)
        passed_tests=$(cat test-*.log | grep -c 'PASSED in' || true)
        total_tests=$((failed_tests + passed_tests))
        echo "TOTAL_TESTS=${total_tests}" >> $GITHUB_OUTPUT
        echo "ERRORS=${errors}" >> $GITHUB_OUTPUT
        echo "PASSED_TESTS=${passed_tests}" >> $GITHUB_OUTPUT
        echo "FAILED_TESTS=${failed_tests}" >> $GITHUB_OUTPUT
      ARTIFACTS: |
        test-backend-independent.log
        test-multi-gpu.log
        test-single-gpu.log
    secrets: inherit

  test-nsys-jax:
    needs: build-jax
    if: >-
      inputs.ARCHITECTURE == 'amd64' &&
      (
        inputs.MODE == 'full' ||
        inputs.MODE == 'jax'
      )
    uses: ./.github/workflows/_test_unit.yaml
    with:
      TEST_NAME: nsys-jax
      EXECUTE: |
        set -o pipefail
        num_tests=0
        num_failures=0
        # Run the pytest-driven tests; failure is explicitly handled below so set +e to
        # avoid an early abort here.
        set +e
        docker run -i --shm-size=1g --gpus all \
          -v $PWD:/opt/output \
          ${{ needs.build-jax.outputs.DOCKER_TAG_FINAL }} \
          bash <<"EOF" |& tee test-nsys-jax.log
            # nsys-jax is already installed, this is just adding the test dependencies
            pip install pytest-reportlog nsys-jax[test]
            # abuse knowledge that nsys-jax is installed editable, so the tests exist
            test_path=$(python -c 'import importlib.resources; print(importlib.resources.files("nsys_jax").joinpath("..", "tests").resolve())')
            pytest --report-log=/opt/output/pytest-report.jsonl "${test_path}"
        EOF
        set -e
        GPUS_PER_NODE=$(nvidia-smi -L | grep -c '^GPU')
        for mode in 1-process 2-process process-per-gpu; do
          DOCKER="docker run --shm-size=1g --gpus all --env XLA_FLAGS=--xla_gpu_enable_command_buffer= --env XLA_PYTHON_CLIENT_MEM_FRACTION=0.9 -v ${PWD}:/opt/output ${{ needs.build-jax.outputs.DOCKER_TAG_FINAL }}"
          if [[ "${mode}" == "1-process" ]]; then
            PROCESS_COUNT=1
            ARGS=""
          elif [[ "${mode}" == "2-process" ]]; then
            # Use two processes with GPUS_PER_NODE/2 GPUs per process in the hope that
            # this will flush out more bugs than process-per-node or process-per-GPU.
            PROCESS_COUNT=2
            ARGS="--process-id RANK --process-count ${PROCESS_COUNT} --coordinator-address 127.0.0.1:12345 --gpus-per-process $((GPUS_PER_NODE/2)) --distributed"
          else
            PROCESS_COUNT=${GPUS_PER_NODE}
            ARGS="--process-id RANK --process-count ${PROCESS_COUNT} --coordinator-address 127.0.0.1:12345 --gpus-per-process 1 --distributed"
          fi
          for collection in full partial; do
            NSYS_JAX="nsys-jax"
            if [[ "${mode}" == "1-process" ]]; then
              # We will not run nsys-jax-combine, so run analyses eagerly
              NSYS_JAX+=" --nsys-jax-analysis communication --nsys-jax-analysis summary"
            fi
            NSYS_JAX+=" --output=/opt/output/${mode}-${collection}-execution-%q{RANK}"
            if [[ "${collection}" == "partial" ]]; then
              NSYS_JAX+=" --capture-range=cudaProfilerApi --capture-range-end=stop"
              # nvbug/4801401
              NSYS_JAX+=" --sample=none"
            fi
            set +e
            ${DOCKER} parallel-launch RANK ${PROCESS_COUNT} ${NSYS_JAX} \
              -- jax-nccl-test ${ARGS} |& tee ${mode}-${collection}-execution.log
            num_failures=$((num_failures + ($? != 0)))
            set -e
            num_tests=$((num_tests + 1))
          done
          if [[ "${mode}" != "1-process" ]]; then
            # Run nsys-jax-combine
            NSYS_JAX_COMBINE="nsys-jax-combine --analysis communication --analysis summary --output=/opt/output/${mode}-${collection}-execution.zip"
            for (( i=0; i<PROCESS_COUNT; i++ )); do
              NSYS_JAX_COMBINE+=" /opt/output/${mode}-${collection}-execution-${i}.zip"
            done
            set +e
            ${DOCKER} ${NSYS_JAX_COMBINE} |& tee ${mode}-${collection}-execution-combine.log
            num_failures=$((num_failures + ($? != 0)))
            set -e
            num_tests=$((num_tests + 1))
          fi
        done
        ls -R .
        echo "NSYS_JAX_TEST_COUNT=${num_tests}" >> $GITHUB_ENV
        echo "NSYS_JAX_FAIL_COUNT=${num_failures}" >> $GITHUB_ENV
        exit $num_failures
      STATISTICS_SCRIPT: |
        summary_line=$(tail -n1 test-nsys-jax.log)
        num_errors=$(echo $summary_line | grep -oE '[0-9]+ error' | awk '{print $1} END { if (!NR) print 0}')
        passed_tests=$(cat pytest-report.jsonl | jq -r 'select(."$report_type" == "TestReport" and .when == "call" and .outcome == "passed") | .outcome' | wc -l)
        failed_tests=$(cat pytest-report.jsonl | jq -r 'select(."$report_type" == "TestReport" and .when == "call" and .outcome == "failed") | .outcome' | wc -l)
        total_tests=$(( NSYS_JAX_TEST_COUNT + passed_tests + failed_tests ))
        num_passed=$(( passed_tests + NSYS_JAX_TEST_COUNT - NSYS_JAX_FAIL_COUNT ))
        num_failed=$(( failed_tests + NSYS_JAX_FAIL_COUNT ))
        echo "TOTAL_TESTS=${total_tests}" >> $GITHUB_OUTPUT
        echo "ERRORS=${num_errors}" >> $GITHUB_OUTPUT
        echo "PASSED_TESTS=${num_passed}" >> $GITHUB_OUTPUT
        echo "FAILED_TESTS=${num_failed}" >> $GITHUB_OUTPUT
      ARTIFACTS: |
        # pytest-driven part
        test-nsys-jax.log
        pytest-report.jsonl
        # nsys-jax logfiles
        *process-*-execution.log
        # nsys-jax output for the case that doesn't use nsys-jax-combine
        1-process-*-execution-0.zip
        # nsys-jax-combine output/logfiles
        *process*-*-execution.zip
        *-execution-combine.log
    secrets: inherit

  # test-nsys-jax generates several fresh .zip archive outputs by running nsys-jax with real GPU hardware; this test
  # runs on a regular GitHub Actions runner and checks that offline post-processing works in an environment that does
  # not already have nsys-jax installed
  test-nsys-jax-archive:
    needs: test-nsys-jax
    if: >-
      inputs.ARCHITECTURE == 'amd64' &&
      (
        inputs.MODE == 'full' ||
        inputs.MODE == 'jax'
      )
    strategy:
      matrix:
        os: [ubuntu-22.04, ubuntu-24.04, macOS-latest]
    runs-on: ${{ matrix.os }}
    steps:
    - name: Download nsys-jax output .zip files
      uses: actions/download-artifact@v4
      with:
        name: nsys-jax-unit-test-A100
    - name: Extract archives and execute install scripts
      run: |
        pip install virtualenv # for install.sh
        for zip in $(ls *.zip); do
          ZIP="${PWD}/${zip}"
          pushd $(mktemp -d)
          unzip "${ZIP}"
          ls -l
          # TODO: verify this isn't needed, or make sure it isn't needed
          chmod 755 install.sh
          # Run the notebook with IPython, not Jupyter Lab, so it exits and prints something informative to stdout
          # Skip executing Jupyter lab
          NSYS_JAX_JUPYTER_EXECUTE_NOT_LAB=1 ./install.sh
          popd
        done

  test-nsys-jax-eks:
    needs: build-jax
    if: >-
      inputs.ARCHITECTURE == 'amd64' &&
      (
        inputs.MODE == 'full' ||
        inputs.MODE == 'jax'
      )
    runs-on: eks
    env:
      JAX_DOCKER_IMAGE: ${{ needs.build-jax.outputs.DOCKER_TAG_FINAL }}
      JOB_NAME: ${{ github.run_id }}-nsys-jax
      # Service name cannot start with a number
      SERVICE_NAME: svc-${{ github.run_id}}-nsys-jax
      POSTPROCESS_JOB_NAME: ${{ github.run_id }}-nsys-jax-postprocess
    steps:
    - name: Check out the repository
      uses: actions/checkout@v4
    - name: Login to GitHub Container Registry
      uses: docker/login-action@v3
      with:
        registry: ghcr.io
        username: ${{ github.repository_owner }}
        password: ${{ secrets.GITHUB_TOKEN }}
    - name: K8s GHCR store and delete token
      id: store-token
      uses: ./.github/actions/store-delete-k8s-ghcr
    - name: Configure Kubernetes job
      run: |
        yq -i ea 'select(di == 0).spec.selector.job-name = strenv(JOB_NAME)
          | select(di == 0).metadata.name = strenv(SERVICE_NAME)
          | select(di == 1).metadata.name = strenv(JOB_NAME)
          | select(di == 1).spec.template.spec.subdomain = strenv(SERVICE_NAME)
          | select(di == 1).spec.template.spec.imagePullSecrets[].name = "${{ steps.store-token.outputs.token-name }}"
          | select(di == 1).spec.template.spec.containers[0].image = strenv(JAX_DOCKER_IMAGE)
          | select(di == 1).spec.template.spec.containers[0].env[0].value = strenv(JOB_NAME)
          | select(di == 1).spec.template.spec.containers[0].env[1].value = strenv(SERVICE_NAME)' \
          .github/eks-workflow-files/job.yml
        git diff .github/eks-workflow-files/job.yml
    - name: Submit Kubernetes job
      uses: ./.github/actions/submit-delete-k8s-job
      with:
        job-config-file: .github/eks-workflow-files/job.yml
        job-name: ${{ env.JOB_NAME }}
    - name: Configure post-processing job
      run: |
        export JOB_OUTPUT_PATTERN="${JOB_NAME}-rank*.zip"
        yq -i '.metadata.name = strenv(POSTPROCESS_JOB_NAME)
          | .spec.template.spec.containers[].image = strenv(JAX_DOCKER_IMAGE)
          | .spec.template.spec.imagePullSecrets[].name = "${{ steps.store-token.outputs.token-name }}"
          | .spec.template.spec.initContainers[].command[7] = strenv(JOB_OUTPUT_PATTERN)' \
          .github/eks-workflow-files/post-process-job.yml
        git diff .github/eks-workflow-files/post-process-job.yml
    - name: Submit post process Kubernetes job
      uses: ./.github/actions/submit-delete-k8s-job
      with:
        job-config-file: .github/eks-workflow-files/post-process-job.yml
        job-name: ${{ env.POSTPROCESS_JOB_NAME }}

  # test-equinox:
  #   needs: build-equinox
  #   if: inputs.ARCHITECTURE == 'amd64' # arm64 runners n/a
  #   uses: ./.github/workflows/_test_unit.yaml
  #   with:
  #     IMAGE: ${{ needs.build-equinox.outputs.DOCKER_TAG_FINAL }}
  #     TEST_NAME: equinox
  #     EXECUTE: |
  #       docker run --shm-size=1g --gpus all ${{ needs.build-equinox.outputs.DOCKER_TAG_FINAL }} \
  #       bash -exc -o pipefail \
  #       'pushd /opt/equinox/tests && pip install -r requirements.txt && pytest .' | tee test-equinox.log
  #     STATISTICS_SCRIPT: |
  #       errors=$(echo $summary_line | grep -oE '[0-9]+ error' | awk '{print $1} END { if (!NR) print 0}')
  #       failed_tests=$(echo $summary_line | grep -oE '[0-9]+ failed' | awk '{print $1} END { if (!NR) print 0}')
  #       passed_tests=$(echo $summary_line | grep -oE '[0-9]+ passed' | awk '{print $1} END { if (!NR) print 0}')
  #       total_tests=$((failed_tests + passed_tests))
  #       echo "TOTAL_TESTS=${total_tests}" >> $GITHUB_OUTPUT
  #       echo "ERRORS=${errors}" >> $GITHUB_OUTPUT
  #       echo "PASSED_TESTS=${passed_tests}" >> $GITHUB_OUTPUT
  #       echo "FAILED_TESTS=${failed_tests}" >> $GITHUB_OUTPUT
  #     ARTIFACTS: |
  #       test-equinox.log
  #   secrets: inherit

  test-te-h100:
    needs: build-jax
    if: >-
      inputs.ARCHITECTURE == 'amd64' &&
      (
        inputs.MODE == 'full' ||
        inputs.MODE == 'te'
      )
    uses: ./.github/workflows/_transformer_engine_eks.yaml
    with:
      JAX_IMAGE: ${{ needs.build-jax.outputs.DOCKER_TAG_FINAL }}
      JOB_NAME: transformerengine-${{ github.run_id }}
      S3_BUCKET: jax-toolbox-eks-output
      CI_NAME: transformer-engine
    secrets: inherit

  test-te-unit-a100:
    needs: build-jax
    secrets: inherit
    if: >-
      inputs.ARCHITECTURE == 'amd64' &&
      (
        inputs.MODE == 'full' ||
        inputs.MODE == 'te'
      )
    uses: ./.github/workflows/_test_unit.yaml
    with:
      TEST_NAME: te
      EXECUTE: |
        docker run -i --gpus all --shm-size=1g -v $PWD:/log \
        ${{ needs.build-jax.outputs.DOCKER_TAG_FINAL }} \
        bash <<"EOF" |& tee test-te.log
          set -e

          apt update
          apt install -y tmux
          LOG_DIR=/log

          pip install pytest-reportlog pytest-xdist
          # Start MPS daemon
          nvidia-cuda-mps-control -d
          # TE's default is slightly different, without the hyphen
          export TE_PATH=${SRC_PATH_TRANSFORMER_ENGINE}

          JAX_UNITTEST_CMD="pytest-xdist.sh --START_GPU_IDX=0 --END_GPU_IDX=3 1 3 ${LOG_DIR}/pytest-report-L0-unittest.jsonl bash $TE_PATH/qa/L0_jax_unittest/test.sh"
          JAX_DISTRIBUTED_UNITTEST_CMD="pytest-xdist.sh --START_GPU_IDX=4 --END_GPU_IDX=7 4 1 ${LOG_DIR}/pytest-report-L0-distributed-unittest.jsonl bash $TE_PATH/qa/L0_jax_distributed_unittest/test.sh"

          tmux_run() {
            local session_name=$1
            shift
            local cmd="$@"
            tmux new-session -d -s $session_name
            tmux send-keys -t $session_name "export TE_PATH=${SRC_PATH_TRANSFORMER_ENGINE}; $cmd; touch ${LOG_DIR}/$session_name.done" C-m
          }
          
          tmux_run unittest $JAX_UNITTEST_CMD
          tmux_run distributed-unittest $JAX_DISTRIBUTED_UNITTEST_CMD

          while true; do
            if  [[ -f ${LOG_DIR}/unittest.done && -f ${LOG_DIR}/distributed-unittest.done ]]; then
              echo "TransformerEngine unittest and distributed unittest both completed"
              break
            elif  [[ -f ${LOG_DIR}/unittest.done && ! -f ${LOG_DIR}/distributed-unittest.done ]]; then
              echo "TransformerEngine unittest done, waiting for distributed unittest to complete"
            elif  [[ ! -f ${LOG_DIR}/unittest.done && -f ${LOG_DIR}/distributed-unittest.done ]]; then
              echo "TransformerEngine distributed unittest done, waiting for unittest to complete"
            else
              echo "Waiting for TransformerEngine unittest and distributed unittest to complete"
            fi
            sleep 10
          done

          # merge the log files
          cat \
            ${LOG_DIR}/pytest-report-L0-unittest.jsonl \
            ${LOG_DIR}/pytest-report-L0-distributed-unittest.jsonl | \
            tee ${LOG_DIR}/pytest-report.jsonl
        EOF
      STATISTICS_SCRIPT: |
        report_json=pytest-report.jsonl
        summary_line=$(tail -n1 test-te.log)
        errors=$(echo $summary_line | grep -oE '[0-9]+ error' | awk '{print $1} END { if (!NR) print 0}')
        passed_tests=$(cat $report_json | jq -r 'select(."$report_type" == "TestReport" and .when == "call" and .outcome == "passed") | .outcome' | wc -l)
        failed_tests=$(cat $report_json | jq -r 'select(."$report_type" == "TestReport" and .when == "call" and .outcome == "failed") | .outcome' | wc -l)
        total_tests=$((failed_tests + passed_tests))
        echo "TOTAL_TESTS=${total_tests}" >> $GITHUB_OUTPUT
        echo "ERRORS=${errors}" >> $GITHUB_OUTPUT
        echo "PASSED_TESTS=${passed_tests}" >> $GITHUB_OUTPUT
        echo "FAILED_TESTS=${failed_tests}" >> $GITHUB_OUTPUT
      TIMEOUT_MINUTES: 120
      ARTIFACTS: |
        test-te.log
        pytest-report.jsonl
        pytest-report-L0-unittest.jsonl
        pytest-report-L0-distributed-unittest.jsonl
<<<<<<< HEAD
=======
        pytest-report-L1-distributed-unittest.jsonl

>>>>>>> c1a8e059
  test-rosetta-t5x:
    needs: build-rosetta-t5x
    if: >-
      inputs.ARCHITECTURE == 'amd64' &&
      (
        inputs.MODE == 'full' ||
        inputs.MODE == 't5x'
      )
    uses: ./.github/workflows/_test_t5x_rosetta.yaml
    with:
      T5X_IMAGE: ${{ needs.build-rosetta-t5x.outputs.DOCKER_TAG_FINAL }}
    secrets: inherit

  test-maxtext:
    needs: build-maxtext
    if: >-
      inputs.ARCHITECTURE == 'amd64' &&
      (
        inputs.MODE == 'full' ||
        inputs.MODE == 'maxtext'
      )
    uses: ./.github/workflows/_test_maxtext.yaml
    with:
      MAXTEXT_IMAGE: ${{ needs.build-maxtext.outputs.DOCKER_TAG_FINAL }}
    secrets: inherit

  test-axlearn-eks:
    needs: build-axlearn
    if: >-
      inputs.ARCHITECTURE == 'amd64' &&
      (
        inputs.MODE == 'full' ||
        inputs.MODE == 'axlearn'
      )
    runs-on: eks
    env:
      AXLEARN_DOCKER_IMAGE: ${{ needs.build-axlearn.outputs.DOCKER_TAG_FINAL }}
      JOB_NAME: axlearn-${{ github.run_id }}
    steps:
    - name: Check out the repository
      uses: actions/checkout@v4
    - name: Login to GitHub Container Registry
      uses: docker/login-action@v3
      with:
        registry: ghcr.io
        username: ${{ github.repository_owner }}
        password: ${{ secrets.GITHUB_TOKEN }}
    - name: K8s GHCR store and delete token
      id: store-token
      uses: ./.github/actions/store-delete-k8s-ghcr
    - name: Configure axlearn test job
      run: |
        # Replace placeholders in axlearn-job.yml with environment variables
        yq -i ea '
           select(di == 0).metadata.name = strenv(JOB_NAME)
          | select(di == 0).spec.template.spec.containers[0].image = strenv(AXLEARN_DOCKER_IMAGE)
          | select(di == 0).spec.template.spec.containers[0].env[0].value = "${{ github.run_id }}"
          | select(di == 0).spec.template.spec.imagePullSecrets[].name = "${{ steps.store-token.outputs.token-name }}"' \
        .github/eks-workflow-files/axlearn/axlearn-job.yml
        git diff .github/eks-workflow-files/axlearn/axlearn-job.yml
    - name: Submit & delete axlearn test
      uses: ./.github/actions/submit-delete-k8s-job
      with:
        job-config-file: ".github/eks-workflow-files/axlearn/axlearn-job.yml"
        job-name: ${{ env.JOB_NAME }}
    - name: Download logs from S3
      id: log-s3
      run: |
        mkdir -p axlearn-output
        aws s3 cp s3://jax-toolbox-eks-output/axlearn/${{ github.run_id }}/logs/summary.txt axlearn-output/
        aws s3 cp s3://jax-toolbox-eks-output/axlearn/${{ github.run_id }}/logs/ axlearn-output/ --recursive --exclude "*" --include "*.log"
        aws s3 cp s3://jax-toolbox-eks-output/axlearn/${{ github.run_id }}/logs/ axlearn-output/ --recursive --exclude "*" --include "*.xml"


        passed_tests=$(grep -Eo 'PASSED:[[:space:]]*[0-9]+' axlearn-output/summary.txt | grep -Eo '[0-9]+' )
        failed_tests=$(grep -Eo 'FAILED:[[:space:]]*[0-9]+' axlearn-output/summary.txt | grep -Eo '[0-9]+' )
        skipped_tests=$(grep -Eo 'SKIPPED:[[:space:]]*[0-9]+' axlearn-output/summary.txt | grep -Eo '[0-9]+' )
        total_tests=$((failed_tests + passed_tests + skipped_tests))

        echo "Passed tests: $passed_tests"
        echo "Failed tests: $failed_tests"
        echo "Skipped tests: $skipped_tests"
        echo "Total tests: $total_tests"
        echo "PASSED_TESTS=$passed_tests" >> $GITHUB_OUTPUT
        echo "FAILED_TESTS=$failed_tests" >> $GITHUB_OUTPUT
        echo "TOTAL_TESTS=$total_tests" >> $GITHUB_OUTPUT
    - name: Generate sitrep
      id: sitrep
      if: ${{ !cancelled() }}
      shell: bash -x -e {0}
      run: |
        # bring in utility functions
        source .github/workflows/scripts/to_json.sh

        badge_label='Axlearn EKS Unit'

        total_tests=${{ steps.log-s3.outputs.TOTAL_TESTS }} \
        failed_tests=${{ steps.log-s3.outputs.FAILED_TESTS }} \
        passed_tests=${{ steps.log-s3.outputs.PASSED_TESTS }} \
        errors="0" \
        summary="All tests: $total_tests. Passed: $passed_tests. Failed: $failed_tests." \
        badge_message="Passed $passed_tests out of $total_tests." \
        badge_color="brightgreen"
        if [ "$failed_tests" -gt 0 ]; then
          badge_color="red"
        fi \

        to_json \
          summary \
          errors total_tests passed_tests failed_tests \
          badge_label badge_color badge_message \
        > sitrep.json

        schemaVersion=1 \
        label="${badge_label}" \
        message="Passed $passed_tests out of $total_tests." \
        color=$badge_color \
        to_json schemaVersion label message color \
        > badge-axlearn-test.json

    - name: Upload artifacts
      if: ${{ !cancelled() }}
      uses: actions/upload-artifact@v4
      with:
        name: "artifact-axlearn-test"
        path: |
          sitrep.json
          badge-axlearn-test.json
          axlearn-unittests.jsonl
          axlearn-output/*

  test-axlearn-fuji-models-eks:
    needs: build-axlearn
    if: >-
      inputs.ARCHITECTURE == 'amd64' &&
      (
        inputs.MODE == 'full' ||
        inputs.MODE == 'axlearn'
      )
    runs-on: eks
    env:
      AXLEARN_DOCKER_IMAGE: ${{ needs.build-axlearn.outputs.DOCKER_TAG_FINAL }}
      JOB_NAME: axlearn-fuji-3b-${{ github.run_id }}
    steps:
    - name: Check out the repository
      uses: actions/checkout@v4
    - name: Login to GitHub Container Registry
      uses: docker/login-action@v3
      with:
        registry: ghcr.io
        username: ${{ github.repository_owner }}
        password: ${{ secrets.GITHUB_TOKEN }}
    - name: K8s GHCR store and delete token
      id: store-token
      uses: ./.github/actions/store-delete-k8s-ghcr
    - name: Configure axlearn test job
      run: |
        yq -i ea '
           select(di == 0).metadata.name = strenv(JOB_NAME)
          | select(di == 0).spec.template.spec.containers[0].image = strenv(AXLEARN_DOCKER_IMAGE)
          | select(di == 0).spec.template.spec.imagePullSecrets[].name = "${{ steps.store-token.outputs.token-name }}"' \
        .github/eks-workflow-files/axlearn/axlearn-fuji-model.yml
        git diff .github/eks-workflow-files/axlearn/axlearn-fuji-model.yml

    - name: Submit & delete axlearn test
      uses: ./.github/actions/submit-delete-k8s-job
      with:
        job-config-file:  ".github/eks-workflow-files/axlearn/axlearn-fuji-model.yml"
        job-name: ${{ env.JOB_NAME }}<|MERGE_RESOLUTION|>--- conflicted
+++ resolved
@@ -569,11 +569,6 @@
         pytest-report.jsonl
         pytest-report-L0-unittest.jsonl
         pytest-report-L0-distributed-unittest.jsonl
-<<<<<<< HEAD
-=======
-        pytest-report-L1-distributed-unittest.jsonl
-
->>>>>>> c1a8e059
   test-rosetta-t5x:
     needs: build-rosetta-t5x
     if: >-
