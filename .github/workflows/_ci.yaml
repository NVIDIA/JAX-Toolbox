--- conflicted
+++ resolved
@@ -32,7 +32,6 @@
 
   build-jax:
     needs: build-base
-<<<<<<< HEAD
     uses: ./.github/workflows/_build.yaml
     with:
       ARCHITECTURE: ${{ inputs.ARCHITECTURE }}
@@ -45,76 +44,6 @@
       RUNNER_SIZE: large
     secrets: inherit
 
-  build-triton:
-    needs: build-jax
-    if: inputs.ARCHITECTURE == 'amd64' # Triton does not seem to support arm64
-    uses: ./.github/workflows/_build.yaml
-    with:
-      ARCHITECTURE: ${{ inputs.ARCHITECTURE }}
-      ARTIFACT_NAME: artifact-triton-build
-      BADGE_FILENAME: badge-triton-build
-      BUILD_DATE: ${{ inputs.BUILD_DATE }}
-      BASE_IMAGE: ${{ needs.build-jax.outputs.DOCKER_TAG_MEALKIT }}
-      CONTAINER_NAME: triton
-      DOCKERFILE: .github/container/Dockerfile.triton
-    secrets: inherit
-
-  build-equinox:
-    needs: build-jax
-    uses: ./.github/workflows/_build.yaml
-    with:
-      ARCHITECTURE: ${{ inputs.ARCHITECTURE }}
-      ARTIFACT_NAME: artifact-equinox-build
-      BADGE_FILENAME: badge-equinox-build
-      BUILD_DATE: ${{ inputs.BUILD_DATE }}
-      BASE_IMAGE: ${{ needs.build-jax.outputs.DOCKER_TAG_MEALKIT }}
-      CONTAINER_NAME: equinox
-      DOCKERFILE: .github/container/Dockerfile.equinox
-    secrets: inherit
-
-  build-maxtext:
-    needs: build-jax
-    if: inputs.ARCHITECTURE == 'amd64' # Triton does not seem to support arm64
-    uses: ./.github/workflows/_build.yaml
-    with:
-      ARCHITECTURE: ${{ inputs.ARCHITECTURE }}
-      ARTIFACT_NAME: artifact-maxtext-build
-      BADGE_FILENAME: badge-maxtext-build
-      BUILD_DATE: ${{ inputs.BUILD_DATE }}
-      BASE_IMAGE: ${{ needs.build-jax.outputs.DOCKER_TAG_MEALKIT }}
-      CONTAINER_NAME: maxtext
-      DOCKERFILE: .github/container/Dockerfile.maxtext.amd64
-    secrets: inherit
-
-  build-levanter:
-    needs: [build-jax]
-    uses: ./.github/workflows/_build.yaml
-    with:
-      ARCHITECTURE: ${{ inputs.ARCHITECTURE }}
-      ARTIFACT_NAME: "artifact-levanter-build"
-      BADGE_FILENAME: "badge-levanter-build"
-      BUILD_DATE: ${{ inputs.BUILD_DATE }}
-      BASE_IMAGE: ${{ needs.build-jax.outputs.DOCKER_TAG_MEALKIT }}
-      CONTAINER_NAME: levanter
-      DOCKERFILE: .github/container/Dockerfile.levanter
-    secrets: inherit
-
-  build-upstream-t5x:
-    needs: build-jax
-=======
->>>>>>> 8de8ec84
-    uses: ./.github/workflows/_build.yaml
-    with:
-      ARCHITECTURE: ${{ inputs.ARCHITECTURE }}
-      ARTIFACT_NAME: artifact-jax-build
-      BADGE_FILENAME: badge-jax-build
-      BUILD_DATE: ${{ inputs.BUILD_DATE }}
-      BASE_IMAGE: ${{ needs.build-base.outputs.DOCKER_TAG }}
-      CONTAINER_NAME: jax
-      DOCKERFILE: .github/container/Dockerfile.jax
-      RUNNER_SIZE: large
-    secrets: inherit
-
   build-upstream-pax:
     needs: build-jax
     uses: ./.github/workflows/_build.yaml
@@ -138,36 +67,14 @@
       BASE_LIBRARY: pax
     secrets: inherit
 
-  build-grok:
-    needs: [build-jax]
-    uses: ./.github/workflows/_build.yaml
-    with:
-      ARCHITECTURE: ${{ inputs.ARCHITECTURE }}
-      ARTIFACT_NAME: "artifact-grok-build"
-      BADGE_FILENAME: "badge-grok-build"
-      BUILD_DATE: ${{ inputs.BUILD_DATE }}
-      BASE_IMAGE: ${{ needs.build-jax.outputs.DOCKER_TAG_MEALKIT }}
-      CONTAINER_NAME: grok
-      DOCKERFILE: .github/container/Dockerfile.grok
-    secrets: inherit
-    
   collect-docker-tags:
     runs-on: ubuntu-22.04
     if: "!cancelled()"
     needs:
       - build-base
       - build-jax
-<<<<<<< HEAD
-      - build-triton
-      - build-equinox
-      - build-maxtext
-      - build-levanter
-      - build-upstream-t5x
-=======
->>>>>>> 8de8ec84
       - build-upstream-pax
       - build-rosetta-pax
-      - build-grok
     outputs:
       TAGS: ${{ steps.collect-tags.outputs.TAGS }}
     steps:
@@ -178,29 +85,11 @@
           [\
             {"flavor": "base",         "stage": "final",   "priority": 800,  "tag": "${{ needs.build-base.outputs.DOCKER_TAG }}"},\
             {"flavor": "jax",          "stage": "final",   "priority": 1000, "tag": "${{ needs.build-jax.outputs.DOCKER_TAG_FINAL }}"},\
-<<<<<<< HEAD
-            {"flavor": "triton",       "stage": "final",   "priority": 900,  "tag": "${{ needs.build-triton.outputs.DOCKER_TAG_FINAL }}"},\
-            {"flavor": "equinox",      "stage": "final",   "priority": 900,  "tag": "${{ needs.build-equinox.outputs.DOCKER_TAG_FINAL }}"},\
-            {"flavor": "maxtext",      "stage": "final",   "priority": 900,  "tag": "${{ needs.build-maxtext.outputs.DOCKER_TAG_FINAL }}"},\
-            {"flavor": "levanter",     "stage": "final",   "priority": 900,  "tag": "${{ needs.build-levanter.outputs.DOCKER_TAG_FINAL }}"},\
-            {"flavor": "upstream-t5x", "stage": "final",   "priority": 900,  "tag": "${{ needs.build-upstream-t5x.outputs.DOCKER_TAG_FINAL }}"},\
-=======
->>>>>>> 8de8ec84
             {"flavor": "upstream-pax", "stage": "final",   "priority": 900,  "tag": "${{ needs.build-upstream-pax.outputs.DOCKER_TAG_FINAL }}"},\
             {"flavor": "pax",          "stage": "final",   "priority": 900,  "tag": "${{ needs.build-rosetta-pax.outputs.DOCKER_TAG_FINAL }}"},\
-            {"flavor": "grok",         "stage": "final",   "priority": 900,  "tag": "${{ needs.build-grok.outputs.DOCKER_TAG_FINAL }}"},\
             {"flavor": "jax",          "stage": "mealkit", "priority": 500,  "tag": "${{ needs.build-jax.outputs.DOCKER_TAG_MEALKIT }}"},\
-<<<<<<< HEAD
-            {"flavor": "triton",       "stage": "mealkit", "priority": 500,  "tag": "${{ needs.build-triton.outputs.DOCKER_TAG_MEALKIT }}"},\
-            {"flavor": "equinox",      "stage": "mealkit", "priority": 500,  "tag": "${{ needs.build-equinox.outputs.DOCKER_TAG_MEALKIT }}"},\
-            {"flavor": "maxtext",      "stage": "mealkit", "priority": 500,  "tag": "${{ needs.build-maxtext.outputs.DOCKER_TAG_MEALKIT }}"},\
-            {"flavor": "levanter",     "stage": "mealkit", "priority": 500,  "tag": "${{ needs.build-levanter.outputs.DOCKER_TAG_MEALKIT }}"},\
-            {"flavor": "upstream-t5x", "stage": "mealkit", "priority": 500,  "tag": "${{ needs.build-upstream-t5x.outputs.DOCKER_TAG_MEALKIT }}"},\
-=======
->>>>>>> 8de8ec84
             {"flavor": "upstream-pax", "stage": "mealkit", "priority": 500,  "tag": "${{ needs.build-upstream-pax.outputs.DOCKER_TAG_MEALKIT }}"},\
             {"flavor": "pax",          "stage": "mealkit", "priority": 500,  "tag": "${{ needs.build-rosetta-pax.outputs.DOCKER_TAG_MEALKIT }}"},\
-            {"flavor": "grok",         "stage": "mealkit", "priority": 500,  "tag": "${{ needs.build-grok.outputs.DOCKER_TAG_MEALKIT }}"},\
             {}\
           ]
           EOF
@@ -260,33 +149,6 @@
         test-gpu.log
     secrets: inherit
 
-<<<<<<< HEAD
-  # test-equinox:
-  #   needs: build-equinox
-  #   if: inputs.ARCHITECTURE == 'amd64' # arm64 runners n/a
-  #   uses: ./.github/workflows/_test_unit.yaml
-  #   with:
-  #     IMAGE: ${{ needs.build-equinox.outputs.DOCKER_TAG_FINAL }}
-  #     TEST_NAME: equinox
-  #     EXECUTE: |
-  #       docker run --shm-size=1g --gpus all ${{ needs.build-equinox.outputs.DOCKER_TAG_FINAL }} \
-  #       bash -exc -o pipefail \
-  #       'pushd /opt/equinox/tests && pip install -r requirements.txt && pytest .' | tee test-equinox.log
-  #     STATISTICS_SCRIPT: |
-  #       errors=$(echo $summary_line | grep -oE '[0-9]+ error' | awk '{print $1} END { if (!NR) print 0}')
-  #       failed_tests=$(echo $summary_line | grep -oE '[0-9]+ failed' | awk '{print $1} END { if (!NR) print 0}')
-  #       passed_tests=$(echo $summary_line | grep -oE '[0-9]+ passed' | awk '{print $1} END { if (!NR) print 0}')
-  #       total_tests=$((failed_tests + passed_tests))
-  #       echo "TOTAL_TESTS=${total_tests}" >> $GITHUB_OUTPUT
-  #       echo "ERRORS=${errors}" >> $GITHUB_OUTPUT
-  #       echo "PASSED_TESTS=${passed_tests}" >> $GITHUB_OUTPUT
-  #       echo "FAILED_TESTS=${failed_tests}" >> $GITHUB_OUTPUT
-  #     ARTIFACTS: |
-  #       test-equinox.log
-  #   secrets: inherit
-
-=======
->>>>>>> 8de8ec84
   test-te-multigpu:
     needs: build-upstream-pax
     if: inputs.ARCHITECTURE == 'amd64' # arm64 runners n/a
@@ -321,46 +183,6 @@
         test-pallas.log
     secrets: inherit
 
-<<<<<<< HEAD
-  test-triton:
-    needs: build-triton
-    if: inputs.ARCHITECTURE == 'amd64' # no images for arm64
-    uses: ./.github/workflows/_test_unit.yaml
-    with:
-      TEST_NAME: triton
-      EXECUTE: |
-        docker run -i --shm-size=1g --gpus all --volume $PWD:/output \
-        ${{ needs.build-triton.outputs.DOCKER_TAG_FINAL }} \
-        bash <<"EOF" |& tee test-triton.log
-          python /opt/jax-triton/tests/triton_call_test.py --xml_output_file /output/triton_test.xml
-        EOF
-      STATISTICS_SCRIPT: |
-        curl -L -o yq https://github.com/mikefarah/yq/releases/latest/download/yq_linux_$(dpkg --print-architecture) && chmod 777 yq;
-        total_tests=$(./yq '.testsuites."+@tests"' triton_test.xml)
-        errors=$(./yq '.testsuites."+@errors"' triton_test.xml)
-        failed_tests=$(./yq '.testsuites."+@failures"' triton_test.xml)
-        passed_tests=$((total_tests - errors - failed_tests))
-        echo "TOTAL_TESTS=${total_tests}" >> $GITHUB_OUTPUT
-        echo "ERRORS=${errors}" >> $GITHUB_OUTPUT
-        echo "PASSED_TESTS=${passed_tests}" >> $GITHUB_OUTPUT
-        echo "FAILED_TESTS=${failed_tests}" >> $GITHUB_OUTPUT
-      ARTIFACTS: |
-        test-triton.log
-    secrets: inherit
-
-  test-levanter:
-    needs: build-levanter
-    if: inputs.ARCHITECTURE == 'amd64'  # arm64 runners n/a
-    uses: ./.github/workflows/_test_unit.yaml
-    with:
-      TEST_NAME: levanter
-      EXECUTE: |
-        docker run -i --gpus all --shm-size=1g \
-        ${{ needs.build-levanter.outputs.DOCKER_TAG_FINAL }} \
-        bash <<"EOF" |& tee test-levanter.log
-          pip install pytest
-          PYTHONPATH=/opt/levanter/tests:$PYTHONPATH pytest /opt/levanter/tests
-=======
   test-te:
     needs: build-upstream-pax
     if: inputs.ARCHITECTURE == 'amd64'  # arm64 runners n/a
@@ -373,7 +195,6 @@
         bash <<"EOF" |& tee test-te.log
           pip install pytest-reportlog
           pytest --report-log=log/pytest-report.jsonl ${SRC_PATH_TE}/tests/jax
->>>>>>> 8de8ec84
         EOF
       STATISTICS_SCRIPT: |
         summary_line=$(tail -n1 test-te.log)
@@ -390,34 +211,6 @@
         pytest-report.jsonl
     secrets: inherit
 
-  test-te:
-    needs: build-upstream-pax
-    if: inputs.ARCHITECTURE == 'amd64'  # arm64 runners n/a
-    uses: ./.github/workflows/_test_unit.yaml
-    with:
-      TEST_NAME: te
-      EXECUTE: |
-        docker run -i --gpus all --shm-size=1g -v $PWD:/log \
-        ${{ needs.build-upstream-pax.outputs.DOCKER_TAG_FINAL }} \
-        bash <<"EOF" |& tee test-te.log
-          pip install pytest-reportlog
-          pytest --report-log=log/pytest-report.jsonl ${SRC_PATH_TE}/tests/jax
-        EOF
-      STATISTICS_SCRIPT: |
-        summary_line=$(tail -n1 test-te.log)
-        errors=$(echo $summary_line | grep -oE '[0-9]+ error' | awk '{print $1} END { if (!NR) print 0}')
-        passed_tests=$(cat pytest-report.jsonl | jq -r 'select(."$report_type" == "CollectReport" and .outcome == "passed") | .outcome' | wc -l)
-        failed_tests=$(cat pytest-report.jsonl | jq -r 'select(."$report_type" == "CollectReport" and .outcome == "failed") | .outcome' | wc -l)          
-        total_tests=$((failed_tests + passed_tests))
-        echo "TOTAL_TESTS=${total_tests}" >> $GITHUB_OUTPUT
-        echo "ERRORS=${errors}" >> $GITHUB_OUTPUT
-        echo "PASSED_TESTS=${passed_tests}" >> $GITHUB_OUTPUT
-        echo "FAILED_TESTS=${failed_tests}" >> $GITHUB_OUTPUT
-      ARTIFACTS: |
-        test-te.log
-        pytest-report.jsonl
-    secrets: inherit
-
   test-upstream-pax:
     needs: build-upstream-pax
     if: inputs.ARCHITECTURE == 'amd64' # no images for arm64
@@ -432,15 +225,4 @@
     uses: ./.github/workflows/_test_pax_rosetta.yaml
     with:
       PAX_IMAGE: ${{ needs.build-rosetta-pax.outputs.DOCKER_TAG_FINAL }}
-<<<<<<< HEAD
-    secrets: inherit
-
-  test-maxtext:
-    needs: build-maxtext
-    if: inputs.ARCHITECTURE == 'amd64' # no images for arm64
-    uses: ./.github/workflows/_test_maxtext.yaml
-    with:
-      MAXTEXT_IMAGE: ${{ needs.build-maxtext.outputs.DOCKER_TAG_FINAL }}
-=======
->>>>>>> 8de8ec84
     secrets: inherit