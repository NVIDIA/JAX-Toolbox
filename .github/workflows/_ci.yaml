name: ~CI, single-arch
run-name: CI-${{ inputs.ARCHITECTURE }}
on:
  workflow_call:
    inputs:
      ARCHITECTURE:
        type: string
        required: true
      BUILD_DATE:
        type: string
        description: 'Build date in YYYY-MM-DD format'
        required: false
        default: NOT SPECIFIED
      CUDA_IMAGE:
        type: string
        description: CUDA image to use as base, e.g. nvidia/cuda:X.Y.Z-devel-ubuntu22.04
        default: 'latest'
        required: false
      MANIFEST_ARTIFACT_NAME:
        type: string
        description: 'Artifact name in current run w/ manifest/patches. Leaving empty uses manifest/patches in current branch'
        default: ''
        required: false
      SOURCE_URLREFS:
        type: string
        description: 'A JSON object containing git url+refs for softwares to be built'
        required: false
        default: '{}'
    outputs:
      DOCKER_TAGS:
        description: 'JSON object containing tags of all docker images built'
        value: ${{ jobs.collect-docker-tags.outputs.TAGS }}

permissions:
  contents: read  # to fetch code
  actions:  write # to cancel previous workflows
  packages: write # to upload container

jobs:

  build-base:
    uses: ./.github/workflows/_build_base.yaml
    with:
      ARCHITECTURE: ${{ inputs.ARCHITECTURE }}
      BASE_IMAGE: ${{ inputs.CUDA_IMAGE }}
      BUILD_DATE: ${{ inputs.BUILD_DATE }}
      MANIFEST_ARTIFACT_NAME: ${{ inputs.MANIFEST_ARTIFACT_NAME }}
    secrets: inherit

  build-jax:
    needs: build-base
    uses: ./.github/workflows/_build.yaml
    with:
      ARCHITECTURE: ${{ inputs.ARCHITECTURE }}
      ARTIFACT_NAME: artifact-jax-build
      BADGE_FILENAME: badge-jax-build
      BUILD_DATE: ${{ inputs.BUILD_DATE }}
      BASE_IMAGE: ${{ needs.build-base.outputs.DOCKER_TAG }}
      CONTAINER_NAME: jax
      DOCKERFILE: .github/container/Dockerfile.jax
      RUNNER_SIZE: large
      EXTRA_BUILD_ARGS: |
        URLREF_JAX=${{ fromJson(inputs.SOURCE_URLREFS).JAX }}
        URLREF_XLA=${{ fromJson(inputs.SOURCE_URLREFS).XLA }}
        URLREF_FLAX=${{ fromJson(inputs.SOURCE_URLREFS).FLAX }}
        URLREF_TRANSFORMER_ENGINE=${{ fromJson(inputs.SOURCE_URLREFS).TRANSFORMER_ENGINE }}
    secrets: inherit

  build-equinox:
    needs: build-jax
    uses: ./.github/workflows/_build.yaml
    with:
      ARCHITECTURE: ${{ inputs.ARCHITECTURE }}
      ARTIFACT_NAME: artifact-equinox-build
      BADGE_FILENAME: badge-equinox-build
      BUILD_DATE: ${{ inputs.BUILD_DATE }}
      BASE_IMAGE: ${{ needs.build-jax.outputs.DOCKER_TAG_MEALKIT }}
      CONTAINER_NAME: equinox
      DOCKERFILE: .github/container/Dockerfile.equinox
      EXTRA_BUILD_ARGS: |
        URLREF_EQUINOX=${{ fromJson(inputs.SOURCE_URLREFS).EQUINOX }}
    secrets: inherit

  build-maxtext:
    needs: build-jax
    uses: ./.github/workflows/_build.yaml
    with:
      ARCHITECTURE: ${{ inputs.ARCHITECTURE }}
      ARTIFACT_NAME: artifact-maxtext-build
      BADGE_FILENAME: badge-maxtext-build
      BUILD_DATE: ${{ inputs.BUILD_DATE }}
      BASE_IMAGE: ${{ needs.build-jax.outputs.DOCKER_TAG_MEALKIT }}
      CONTAINER_NAME: maxtext
      DOCKERFILE: .github/container/Dockerfile.maxtext
      EXTRA_BUILD_ARGS: |
        URLREF_MAXTEXT=${{ fromJson(inputs.SOURCE_URLREFS).MAXTEXT }}
    secrets: inherit

  build-upstream-t5x:
    needs: build-jax
    uses: ./.github/workflows/_build.yaml
    with:
      ARCHITECTURE: ${{ inputs.ARCHITECTURE }}
      ARTIFACT_NAME: "artifact-t5x-build"
      BADGE_FILENAME: "badge-t5x-build"
      BUILD_DATE: ${{ inputs.BUILD_DATE }}
      BASE_IMAGE: ${{ needs.build-jax.outputs.DOCKER_TAG_MEALKIT }}
      CONTAINER_NAME: upstream-t5x
      DOCKERFILE: .github/container/Dockerfile.t5x
      EXTRA_BUILD_ARGS: |
        URLREF_T5X=${{ fromJson(inputs.SOURCE_URLREFS).T5X }}
        URLREF_AIRIO=${{ fromJson(inputs.SOURCE_URLREFS).AIRIO }}
    secrets: inherit

  build-rosetta-t5x:
    needs: build-upstream-t5x
    uses: ./.github/workflows/_build_rosetta.yaml
    with:
      ARCHITECTURE: ${{ inputs.ARCHITECTURE }}
      BUILD_DATE: ${{ inputs.BUILD_DATE }}
      BASE_IMAGE: ${{ needs.build-upstream-t5x.outputs.DOCKER_TAG_MEALKIT }}
      BASE_LIBRARY: t5x
    secrets: inherit

  build-axlearn:
    needs: build-jax
    uses: ./.github/workflows/_build.yaml
    with:
      ARCHITECTURE: ${{ inputs.ARCHITECTURE }}
      ARTIFACT_NAME: artifact-axlearn-build
      BADGE_FILENAME: badge-axlearn-build
      BUILD_DATE: ${{ inputs.BUILD_DATE }}
      BASE_IMAGE: ${{ needs.build-jax.outputs.DOCKER_TAG_MEALKIT }}
      CONTAINER_NAME: axlearn
      DOCKERFILE: .github/container/Dockerfile.axlearn
      RUNNER_SIZE: large
      EXTRA_BUILD_ARGS: |
        URLREF_AXLEARN=${{ fromJson(inputs.SOURCE_URLREFS).AXLEARN }}
    secrets: inherit

  collect-docker-tags:
    runs-on: ubuntu-22.04
    if: ${{ !cancelled() }}
    needs:
      - build-base
      - build-jax
      - build-equinox
      - build-maxtext
      - build-upstream-t5x
      - build-rosetta-t5x
      - build-axlearn
    outputs:
      TAGS: ${{ steps.collect-tags.outputs.TAGS }}
    steps:
      - name: Save docker tags as a JSON object
        id: collect-tags
        run: |
          TAGS=$(cat <<EOF | jq -c
          [\
            {"flavor": "base",         "stage": "final",   "priority": 800,  "tag": "${{ needs.build-base.outputs.DOCKER_TAG }}"},\
            {"flavor": "jax",          "stage": "final",   "priority": 1000, "tag": "${{ needs.build-jax.outputs.DOCKER_TAG_FINAL }}"},\
            {"flavor": "equinox",      "stage": "final",   "priority": 900,  "tag": "${{ needs.build-equinox.outputs.DOCKER_TAG_FINAL }}"},\
            {"flavor": "maxtext",      "stage": "final",   "priority": 900,  "tag": "${{ needs.build-maxtext.outputs.DOCKER_TAG_FINAL }}"},\
            {"flavor": "upstream-t5x", "stage": "final",   "priority": 900,  "tag": "${{ needs.build-upstream-t5x.outputs.DOCKER_TAG_FINAL }}"},\
            {"flavor": "t5x",          "stage": "final",   "priority": 900,  "tag": "${{ needs.build-rosetta-t5x.outputs.DOCKER_TAG_FINAL }}"},\
            {"flavor": "axlearn",      "stage": "final",   "priority": 900,  "tag": "${{ needs.build-axlearn.outputs.DOCKER_TAG_FINAL }}"},\
            {"flavor": "jax",          "stage": "mealkit", "priority": 500,  "tag": "${{ needs.build-jax.outputs.DOCKER_TAG_MEALKIT }}"},\
            {"flavor": "equinox",      "stage": "mealkit", "priority": 500,  "tag": "${{ needs.build-equinox.outputs.DOCKER_TAG_MEALKIT }}"},\
            {"flavor": "maxtext",      "stage": "mealkit", "priority": 500,  "tag": "${{ needs.build-maxtext.outputs.DOCKER_TAG_MEALKIT }}"},\
            {"flavor": "upstream-t5x", "stage": "mealkit", "priority": 500,  "tag": "${{ needs.build-upstream-t5x.outputs.DOCKER_TAG_MEALKIT }}"},\
            {"flavor": "t5x",          "stage": "mealkit", "priority": 500,  "tag": "${{ needs.build-rosetta-t5x.outputs.DOCKER_TAG_MEALKIT }}"},\
            {"flavor": "axlearn",      "stage": "mealkit", "priority": 500,  "tag": "${{ needs.build-axlearn.outputs.DOCKER_TAG_MEALKIT }}"},\

            {}\
          ]
          EOF
          )

          echo "TAGS=${TAGS}" >> $GITHUB_OUTPUT

  # test-distribution:
  #   runs-on: ubuntu-22.04
  #   strategy:
  #     matrix:
  #       TEST_SCRIPT:
  #         - extra-only-distribution.sh
  #         - mirror-only-distribution.sh
  #         - upstream-only-distribution.sh
  #         - local-patch-distribution.sh
  #     fail-fast: false
  #   steps:
  #     - name: Print environment variables
  #       run: env
  #     - name: Set git login for tests
  #       run: |
  #         git config --global user.email "jax@nvidia.com"
  #         git config --global user.name "JAX-Toolbox CI"
  #     - name: Check out the repository under ${GITHUB_WORKSPACE}
  #       uses: actions/checkout@v4
  #     - name: Run integration test ${{ matrix.TEST_SCRIPT }}
  #       run: bash rosetta/tests/${{ matrix.TEST_SCRIPT }}

  # test-jax:
  #   needs: build-jax
  #   if: inputs.ARCHITECTURE == 'amd64' # arm64 runners n/a
  #   uses: ./.github/workflows/_test_unit.yaml
  #   with:
  #     TEST_NAME: jax
  #     EXECUTE: |
  #       docker run -i --shm-size=1g --gpus all \
  #       ${{ needs.build-jax.outputs.DOCKER_TAG_FINAL }} \
  #       bash <<"EOF" |& tee test-backend-independent.log
  #         test-jax.sh -b backend-independent
  #       EOF
  #       docker run -i --shm-size=1g --gpus all \
  #       ${{ needs.build-jax.outputs.DOCKER_TAG_FINAL }} \
  #       bash <<"EOF" |& tee tee test-gpu.log
  #         nvidia-cuda-mps-control -d
  #         test-jax.sh -b gpu
  #       EOF
  #     STATISTICS_SCRIPT: |
  #       errors=$(cat test-*.log | grep -c 'ERROR:' || true)
  #       failed_tests=$(cat test-*.log | grep -c 'FAILED in' || true)
  #       passed_tests=$(cat test-*.log | grep -c 'PASSED in' || true)
  #       total_tests=$((failed_tests + passed_tests))
  #       echo "TOTAL_TESTS=${total_tests}" >> $GITHUB_OUTPUT
  #       echo "ERRORS=${errors}" >> $GITHUB_OUTPUT
  #       echo "PASSED_TESTS=${passed_tests}" >> $GITHUB_OUTPUT
  #       echo "FAILED_TESTS=${failed_tests}" >> $GITHUB_OUTPUT
  #     ARTIFACTS: |
  #       test-backend-independent.log
  #       test-gpu.log
  #   secrets: inherit

  # test-nsys-jax:
  #   needs: build-jax
  #   if: inputs.ARCHITECTURE == 'amd64' # arm64 runners n/a
  #   uses: ./.github/workflows/_test_unit.yaml
  #   with:
  #     TEST_NAME: nsys-jax
  #     EXECUTE: |
  #       set -o pipefail
  #       num_tests=0
  #       num_failures=0
  #       # Run the pytest-driven tests; failure is explicitly handled below so set +e to
  #       # avoid an early abort here.
  #       set +e
  #       docker run -i --shm-size=1g --gpus all \
  #         -v $PWD:/opt/output \
  #         ${{ needs.build-jax.outputs.DOCKER_TAG_FINAL }} \
  #         bash <<"EOF" |& tee test-nsys-jax.log
  #           # nsys-jax is already installed, this is just adding the test dependencies
  #           pip install pytest-reportlog nsys-jax[test]
  #           # abuse knowledge that nsys-jax is installed editable, so the tests exist
  #           test_path=$(python -c 'import importlib.resources; print(importlib.resources.files("nsys_jax").joinpath("..", "tests").resolve())')
  #           pytest --report-log=/opt/output/pytest-report.jsonl "${test_path}"
  #       EOF
  #       set -e
  #       GPUS_PER_NODE=$(nvidia-smi -L | grep -c '^GPU')
  #       for mode in 1-process 2-process process-per-gpu; do
  #         DOCKER="docker run --shm-size=1g --gpus all --env XLA_FLAGS=--xla_gpu_enable_command_buffer= --env XLA_PYTHON_CLIENT_MEM_FRACTION=0.9 -v ${PWD}:/opt/output ${{ needs.build-jax.outputs.DOCKER_TAG_FINAL }}"
  #         if [[ "${mode}" == "1-process" ]]; then
  #           PROCESS_COUNT=1
  #           ARGS=""
  #         elif [[ "${mode}" == "2-process" ]]; then
  #           # Use two processes with GPUS_PER_NODE/2 GPUs per process in the hope that
  #           # this will flush out more bugs than process-per-node or process-per-GPU.
  #           PROCESS_COUNT=2
  #           ARGS="--process-id RANK --process-count ${PROCESS_COUNT} --coordinator-address 127.0.0.1:12345 --gpus-per-process $((GPUS_PER_NODE/2)) --distributed"
  #         else
  #           PROCESS_COUNT=${GPUS_PER_NODE}
  #           ARGS="--process-id RANK --process-count ${PROCESS_COUNT} --coordinator-address 127.0.0.1:12345 --gpus-per-process 1 --distributed"
  #         fi
  #         for collection in full partial; do
  #           NSYS_JAX="nsys-jax"
  #           if [[ "${mode}" == "1-process" ]]; then
  #             # We will not run nsys-jax-combine, so run analyses eagerly
  #             NSYS_JAX+=" --nsys-jax-analysis communication --nsys-jax-analysis summary"
  #           fi
  #           NSYS_JAX+=" --output=/opt/output/${mode}-${collection}-execution-%q{RANK}"
  #           if [[ "${collection}" == "partial" ]]; then
  #             NSYS_JAX+=" --capture-range=cudaProfilerApi --capture-range-end=stop"
  #             # nvbug/4801401
  #             NSYS_JAX+=" --sample=none"
  #           fi
  #           set +e
  #           ${DOCKER} parallel-launch RANK ${PROCESS_COUNT} ${NSYS_JAX} \
  #             -- jax-nccl-test ${ARGS} |& tee ${mode}-${collection}-execution.log
  #           num_failures=$((num_failures + ($? != 0)))
  #           set -e
  #           num_tests=$((num_tests + 1))
  #         done
  #         if [[ "${mode}" != "1-process" ]]; then
  #           # Run nsys-jax-combine
  #           NSYS_JAX_COMBINE="nsys-jax-combine --analysis communication --analysis summary --output=/opt/output/${mode}-${collection}-execution.zip"
  #           for (( i=0; i<PROCESS_COUNT; i++ )); do
  #             NSYS_JAX_COMBINE+=" /opt/output/${mode}-${collection}-execution-${i}.zip"
  #           done
  #           set +e
  #           ${DOCKER} ${NSYS_JAX_COMBINE} |& tee ${mode}-${collection}-execution-combine.log
  #           num_failures=$((num_failures + ($? != 0)))
  #           set -e
  #           num_tests=$((num_tests + 1))
  #         fi
  #       done
  #       ls -R .
  #       echo "NSYS_JAX_TEST_COUNT=${num_tests}" >> $GITHUB_ENV
  #       echo "NSYS_JAX_FAIL_COUNT=${num_failures}" >> $GITHUB_ENV
  #       exit $num_failures
  #     STATISTICS_SCRIPT: |
  #       summary_line=$(tail -n1 test-nsys-jax.log)
  #       num_errors=$(echo $summary_line | grep -oE '[0-9]+ error' | awk '{print $1} END { if (!NR) print 0}')
  #       passed_tests=$(cat pytest-report.jsonl | jq -r 'select(."$report_type" == "TestReport" and .when == "call" and .outcome == "passed") | .outcome' | wc -l)
  #       failed_tests=$(cat pytest-report.jsonl | jq -r 'select(."$report_type" == "TestReport" and .when == "call" and .outcome == "failed") | .outcome' | wc -l)
  #       total_tests=$(( NSYS_JAX_TEST_COUNT + passed_tests + failed_tests ))
  #       num_passed=$(( passed_tests + NSYS_JAX_TEST_COUNT - NSYS_JAX_FAIL_COUNT ))
  #       num_failed=$(( failed_tests + NSYS_JAX_FAIL_COUNT ))
  #       echo "TOTAL_TESTS=${total_tests}" >> $GITHUB_OUTPUT
  #       echo "ERRORS=${num_errors}" >> $GITHUB_OUTPUT
  #       echo "PASSED_TESTS=${num_passed}" >> $GITHUB_OUTPUT
  #       echo "FAILED_TESTS=${num_failed}" >> $GITHUB_OUTPUT
  #     ARTIFACTS: |
  #       # pytest-driven part
  #       test-nsys-jax.log
  #       pytest-report.jsonl
  #       # nsys-jax logfiles
  #       *process-*-execution.log
  #       # nsys-jax output for the case that doesn't use nsys-jax-combine
  #       1-process-*-execution-0.zip
  #       # nsys-jax-combine output/logfiles
  #       *process*-*-execution.zip
  #       *-execution-combine.log
  #   secrets: inherit

  # # test-nsys-jax generates several fresh .zip archive outputs by running nsys-jax with real GPU hardware; this test
  # # runs on a regular GitHub Actions runner and checks that offline post-processing works in an environment that does
  # # not already have nsys-jax installed
  # test-nsys-jax-archive:
  #   needs: test-nsys-jax
  #   if: inputs.ARCHITECTURE == 'amd64' # arm64 runners n/a
  #   strategy:
  #     matrix:
  #       os: [ubuntu-22.04, ubuntu-24.04, macOS-latest]
  #   runs-on: ${{ matrix.os }}
  #   steps:
  #   - name: Download nsys-jax output .zip files
  #     uses: actions/download-artifact@v4
  #     with:
  #       name: nsys-jax-unit-test-A100
  #   - name: Extract archives and execute install scripts
  #     run: |
  #       pip install virtualenv # for install.sh
  #       for zip in $(ls *.zip); do
  #         ZIP="${PWD}/${zip}"
  #         pushd $(mktemp -d)
  #         unzip "${ZIP}"
  #         ls -l
  #         # TODO: verify this isn't needed, or make sure it isn't needed
  #         chmod 755 install.sh
  #         # Run the notebook with IPython, not Jupyter Lab, so it exits and prints something informative to stdout
  #         # Skip executing Jupyter lab
  #         NSYS_JAX_JUPYTER_EXECUTE_NOT_LAB=1 ./install.sh
  #         popd
  #       done

  # test-nsys-jax-eks:
  #   needs: build-jax
  #   if: inputs.ARCHITECTURE == 'amd64' # arm64 runners n/a
  #   runs-on: eks
  #   env:
  #     JAX_DOCKER_IMAGE: ${{ needs.build-jax.outputs.DOCKER_TAG_FINAL }}
  #     JOB_NAME: ${{ github.run_id }}-nsys-jax
  #     # Service name cannot start with a number
  #     SERVICE_NAME: svc-${{ github.run_id}}-nsys-jax
  #     POSTPROCESS_JOB_NAME: ${{ github.run_id }}-nsys-jax-postprocess
  #   steps:
  #   - name: Check out the repository
  #     uses: actions/checkout@v4
  #   - name: Login to GitHub Container Registry
  #     uses: docker/login-action@v3
  #     with:
  #       registry: ghcr.io
  #       username: ${{ github.repository_owner }}
  #       password: ${{ secrets.GITHUB_TOKEN }}
  #   - name: K8s GHCR store and delete token
  #     id: store-token
  #     uses: ./.github/actions/store-delete-k8s-ghcr
  #   - name: Configure Kubernetes job
  #     run: |
  #       yq -i ea 'select(di == 0).spec.selector.job-name = strenv(JOB_NAME)
  #         | select(di == 0).metadata.name = strenv(SERVICE_NAME)
  #         | select(di == 1).metadata.name = strenv(JOB_NAME)
  #         | select(di == 1).spec.template.spec.subdomain = strenv(SERVICE_NAME)
  #         | select(di == 1).spec.template.spec.imagePullSecrets[].name = "${{ steps.store-token.outputs.token-name }}"
  #         | select(di == 1).spec.template.spec.containers[0].image = strenv(JAX_DOCKER_IMAGE)
  #         | select(di == 1).spec.template.spec.containers[0].env[0].value = strenv(JOB_NAME)
  #         | select(di == 1).spec.template.spec.containers[0].env[1].value = strenv(SERVICE_NAME)' \
  #         .github/eks-workflow-files/job.yml
  #       git diff .github/eks-workflow-files/job.yml
  #   - name: Submit Kubernetes job
  #     uses: ./.github/actions/submit-delete-k8s-job
  #     with:
  #       job-config-file: .github/eks-workflow-files/job.yml
  #       job-name: ${{ env.JOB_NAME }}
  #   - name: Configure post-processing job
  #     run: |
  #       export JOB_OUTPUT_PATTERN="${JOB_NAME}-rank*.zip"
  #       yq -i '.metadata.name = strenv(POSTPROCESS_JOB_NAME)
  #         | .spec.template.spec.containers[].image = strenv(JAX_DOCKER_IMAGE)
  #         | .spec.template.spec.imagePullSecrets[].name = "${{ steps.store-token.outputs.token-name }}"
  #         | .spec.template.spec.initContainers[].command[7] = strenv(JOB_OUTPUT_PATTERN)' \
  #         .github/eks-workflow-files/post-process-job.yml
  #       git diff .github/eks-workflow-files/post-process-job.yml
  #   - name: Submit post process Kubernetes job
  #     uses: ./.github/actions/submit-delete-k8s-job
  #     with:
  #       job-config-file: .github/eks-workflow-files/post-process-job.yml
  #       job-name: ${{ env.POSTPROCESS_JOB_NAME }}
  # keep comments here
  # test-equinox:
  #   needs: build-equinox
  #   if: inputs.ARCHITECTURE == 'amd64' # arm64 runners n/a
  #   uses: ./.github/workflows/_test_unit.yaml
  #   with:
  #     IMAGE: ${{ needs.build-equinox.outputs.DOCKER_TAG_FINAL }}
  #     TEST_NAME: equinox
  #     EXECUTE: |
  #       docker run --shm-size=1g --gpus all ${{ needs.build-equinox.outputs.DOCKER_TAG_FINAL }} \
  #       bash -exc -o pipefail \
  #       'pushd /opt/equinox/tests && pip install -r requirements.txt && pytest .' | tee test-equinox.log
  #     STATISTICS_SCRIPT: |
  #       errors=$(echo $summary_line | grep -oE '[0-9]+ error' | awk '{print $1} END { if (!NR) print 0}')
  #       failed_tests=$(echo $summary_line | grep -oE '[0-9]+ failed' | awk '{print $1} END { if (!NR) print 0}')
  #       passed_tests=$(echo $summary_line | grep -oE '[0-9]+ passed' | awk '{print $1} END { if (!NR) print 0}')
  #       total_tests=$((failed_tests + passed_tests))
  #       echo "TOTAL_TESTS=${total_tests}" >> $GITHUB_OUTPUT
  #       echo "ERRORS=${errors}" >> $GITHUB_OUTPUT
  #       echo "PASSED_TESTS=${passed_tests}" >> $GITHUB_OUTPUT
  #       echo "FAILED_TESTS=${failed_tests}" >> $GITHUB_OUTPUT
  #     ARTIFACTS: |
  #       test-equinox.log
  #   secrets: inherit

  # test-te-h100:
  #   needs: build-jax
  #   if: inputs.ARCHITECTURE == 'amd64'
  #   uses: ./.github/workflows/_transformer_engine_eks.yaml
  #   with:
  #     JAX_IMAGE: ${{ needs.build-jax.outputs.DOCKER_TAG_FINAL }}
  #     JOB_NAME: transformerengine-${{ github.run_id }}
  #     S3_BUCKET: jax-toolbox-eks-output
  #     CI_NAME: transformer-engine
  #   secrets: inherit

<<<<<<< HEAD
  # test-te-unit-a100:
  #   needs: build-jax
  #   secrets: inherit
  #   if: inputs.ARCHITECTURE == 'amd64'  # arm64 runners n/a
  #   uses: ./.github/workflows/_test_unit.yaml
  #   with:
  #     TEST_NAME: te
  #     EXECUTE: |
  #       docker run -i --gpus all --shm-size=1g -v $PWD:/log \
  #       ${{ needs.build-jax.outputs.DOCKER_TAG_FINAL }} \
  #       bash <<"EOF" |& tee test-te.log
  #         set -x

  #         pip install pytest-reportlog pytest-xdist
  #         # Start MPS daemon
  #         nvidia-cuda-mps-control -d
  #         # TE's default is slightly different, without the hyphen
  #         export TE_PATH=${SRC_PATH_TRANSFORMER_ENGINE}
  #         # 1 GPU per worker, 6 workers per GPU
  #         pytest-xdist.sh 1 3 /log/pytest-report-L0-unittest.jsonl bash ${TE_PATH}/qa/L0_jax_unittest/test.sh
  #         ## 8 GPUs per worker, 1 worker per GPU. pytest-xdist.sh allows aggregation
  #         ## into a single .jsonl file of results from multiple pytest invocations
  #         ## inside the test.sh script, so it's useful even with a single worker per
  #         ## device.
  #         pytest-xdist.sh 8 1 /log/pytest-report-L0-distributed-unittest.jsonl bash ${TE_PATH}/qa/L0_jax_distributed_unittest/test.sh

  #         # merge the log files
  #         cat \
  #           /log/pytest-report-L0-unittest.jsonl
  #           /log/pytest-report-L0-distributed-unittest.jsonl
  #           > /log/pytest-report.jsonl
  #       EOF
  #     STATISTICS_SCRIPT: |
  #       ls
  #       report_json=pytest-report-L0-unittest.jsonl
  #       summary_line=$(tail -n1 test-te.log)
  #       errors=$(echo $summary_line | grep -oE '[0-9]+ error' | awk '{print $1} END { if (!NR) print 0}')
  #       passed_tests=$(cat $report_json | jq -r 'select(."$report_type" == "TestReport" and .when == "call" and .outcome == "passed") | .outcome' | wc -l)
  #       failed_tests=$(cat $report_json | jq -r 'select(."$report_type" == "TestReport" and .when == "call" and .outcome == "failed") | .outcome' | wc -l)
  #       total_tests=$((failed_tests + passed_tests))
  #       echo "TOTAL_TESTS=${total_tests}" >> $GITHUB_OUTPUT
  #       echo "ERRORS=${errors}" >> $GITHUB_OUTPUT
  #       echo "PASSED_TESTS=${passed_tests}" >> $GITHUB_OUTPUT
  #       echo "FAILED_TESTS=${failed_tests}" >> $GITHUB_OUTPUT
  #     TIMEOUT_MINUTES: 120
  #     ARTIFACTS: |
  #       test-te.log
  #       pytest-report.jsonl
  #       pytest-report-L0-unittest.jsonl
  #       pytest-report-L0-distributed-unittest.jsonl
  #       pytest-report-L1-distributed-unittest.jsonl
  # test-rosetta-t5x:
  #   needs: build-rosetta-t5x
  #   if: inputs.ARCHITECTURE == 'amd64' # no images for arm64
  #   uses: ./.github/workflows/_test_t5x_rosetta.yaml
  #   with:
  #     T5X_IMAGE: ${{ needs.build-rosetta-t5x.outputs.DOCKER_TAG_FINAL }}
  #   secrets: inherit

  # test-levanter:
  #   needs: build-levanter
  #   if: inputs.ARCHITECTURE == 'amd64'  # arm64 runners n/a
  #   uses: ./.github/workflows/_test_unit.yaml
  #   with:
  #     TEST_NAME: levanter
  #     EXECUTE: |
  #       docker run -i --gpus all --shm-size=1g \
  #       ${{ needs.build-levanter.outputs.DOCKER_TAG_FINAL }} \
  #       bash <<"EOF" |& tee test-levanter.log
  #         pip install flake8 pytest pytest-asyncio soundfile tensorboardx librosa
  #         PYTHONPATH=/opt/levanter/tests:$PYTHONPATH pytest /opt/levanter/tests -m "not entry and not slow and not ray"
  #       EOF
  #     STATISTICS_SCRIPT: |
  #       summary_line=$(tail -n1 test-levanter.log)
  #       errors=$(echo $summary_line | grep -oE '[0-9]+ error' | awk '{print $1} END { if (!NR) print 0}')
  #       failed_tests=$(echo $summary_line | grep -oE '[0-9]+ failed' | awk '{print $1} END { if (!NR) print 0}')
  #       passed_tests=$(echo $summary_line | grep -oE '[0-9]+ passed' | awk '{print $1} END { if (!NR) print 0}')
  #       total_tests=$((failed_tests + passed_tests))
  #       echo "TOTAL_TESTS=${total_tests}" >> $GITHUB_OUTPUT
  #       echo "ERRORS=${errors}" >> $GITHUB_OUTPUT
  #       echo "PASSED_TESTS=${passed_tests}" >> $GITHUB_OUTPUT
  #       echo "FAILED_TESTS=${failed_tests}" >> $GITHUB_OUTPUT
  #     ARTIFACTS: |
  #       test-levanter.log
  #   secrets: inherit

  # test-gemma:
  #   needs: build-gemma
  #   uses: ./.github/workflows/_test_unit.yaml
  #   if: inputs.ARCHITECTURE == 'amd64'
  #   with:
  #     TEST_NAME: gemma
  #     EXECUTE: |
  #       docker run --shm-size=1g --gpus all ${{ needs.build-gemma.outputs.DOCKER_TAG_FINAL }} \
  #       bash -ec \
  #       "cd /opt/gemma && pip install -e .[dev] && pytest ." | tee test-gemma.log
  #     STATISTICS_SCRIPT: |
  #       summary_line=$(tail -n1 test-gemma.log)
  #       errors=$(echo $summary_line | grep -oE '[0-9]+ error' | awk '{print $1} END { if (!NR) print 0}')
  #       failed_tests=$(echo $summary_line | grep -oE '[0-9]+ failed' | awk '{print $1} END { if (!NR) print 0}')
  #       passed_tests=$(echo $summary_line | grep -oE '[0-9]+ passed' | awk '{print $1} END { if (!NR) print 0}')
  #       total_tests=$((failed_tests + passed_tests))
  #       echo "TOTAL_TESTS=${total_tests}" >> $GITHUB_OUTPUT
  #       echo "ERRORS=${errors}" >> $GITHUB_OUTPUT
  #       echo "PASSED_TESTS=${passed_tests}" >> $GITHUB_OUTPUT
  #       echo "FAILED_TESTS=${failed_tests}" >> $GITHUB_OUTPUT
  #     ARTIFACTS: |
  #       test-gemma.log
  #   secrets: inherit
=======
  test-maxtext:
    needs: build-maxtext
    if: inputs.ARCHITECTURE == 'amd64' # no arm64 gpu runners
    uses: ./.github/workflows/_test_maxtext.yaml
    with:
      MAXTEXT_IMAGE: ${{ needs.build-maxtext.outputs.DOCKER_TAG_FINAL }}
    secrets: inherit
>>>>>>> 926f8eae

  # test-maxtext:
  #   needs: build-maxtext
  #   if: inputs.ARCHITECTURE == 'amd64' # no arm64 gpu runners
  #   uses: ./.github/workflows/_test_maxtext.yaml
  #   with:
  #     MAXTEXT_IMAGE: ${{ needs.build-maxtext.outputs.DOCKER_TAG_FINAL }}
  #   secrets: inherit

  # test-axlearn-eks:
  #   needs: build-axlearn
  #   if: inputs.ARCHITECTURE == 'amd64'
  #   runs-on: eks
  #   env:
  #     AXLEARN_DOCKER_IMAGE: ${{ needs.build-axlearn.outputs.DOCKER_TAG_FINAL }}
  #     JOB_NAME: axlearn-${{ github.run_id }}
  #   steps:
  #   - name: Check out the repository
  #     uses: actions/checkout@v4
  #   - name: Login to GitHub Container Registry
  #     uses: docker/login-action@v3
  #     with:
  #       registry: ghcr.io
  #       username: ${{ github.repository_owner }}
  #       password: ${{ secrets.GITHUB_TOKEN }}
  #   - name: K8s GHCR store and delete token
  #     id: store-token
  #     uses: ./.github/actions/store-delete-k8s-ghcr
  #   - name: Configure axlearn test job
  #     run: |
  #       # Replace placeholders in axlearn-job.yml with environment variables
  #       yq -i ea '
  #          select(di == 0).metadata.name = strenv(JOB_NAME)
  #         | select(di == 0).spec.template.spec.containers[0].image = strenv(AXLEARN_DOCKER_IMAGE)
  #         | select(di == 0).spec.template.spec.containers[0].env[0].value = "${{ github.run_id }}"
  #         | select(di == 0).spec.template.spec.imagePullSecrets[].name = "${{ steps.store-token.outputs.token-name }}"' \
  #       .github/eks-workflow-files/axlearn/axlearn-job.yml
  #       git diff .github/eks-workflow-files/axlearn/axlearn-job.yml
  #   - name: Submit & delete axlearn test
  #     uses: ./.github/actions/submit-delete-k8s-job
  #     with:
  #       job-config-file: ".github/eks-workflow-files/axlearn/axlearn-job.yml"
  #       job-name: ${{ env.JOB_NAME }}
  #   - name: Download logs from S3
  #     id: log-s3
  #     run: |
  #       mkdir -p axlearn-output
  #       aws s3 cp s3://jax-toolbox-eks-output/axlearn/${{ github.run_id }}/summary.txt axlearn-output/
  #       aws s3 cp s3://jax-toolbox-eks-output/axlearn/${{ github.run_id }}/ axlearn-output/ --recursive --exclude "*" --include "*.log"
  #       aws s3 cp s3://jax-toolbox-eks-output/axlearn/${{ github.run_id }}/axlearn-unittests.jsonl axlearn-output/

  #       passed_tests=$(grep -c ": PASSED" axlearn-output/summary.txt || true)
  #       failed_tests=$(grep -c ": FAILED" axlearn-output/summary.txt || true)
  #       total_tests=$((failed_tests + passed_tests))

  #       echo "Passed tests: $passed_tests"
  #       echo "Failed tests: $failed_tests"
  #       echo "Total tests: $total_tests"
  #       echo "PASSED_TESTS=$passed_tests" >> $GITHUB_OUTPUT
  #       echo "FAILED_TESTS=$failed_tests" >> $GITHUB_OUTPUT
  #       echo "TOTAL_TESTS=$total_tests" >> $GITHUB_OUTPUT
  #   - name: Generate sitrep
  #     id: sitrep
  #     if: ${{ !cancelled() }}
  #     shell: bash -x -e {0}
  #     run: |
  #       # bring in utility functions
  #       source .github/workflows/scripts/to_json.sh

  #       badge_label='Axlearn EKS Unit'

  #       total_tests=${{ steps.log-s3.outputs.TOTAL_TESTS }} \
  #       failed_tests=${{ steps.log-s3.outputs.FAILED_TESTS }} \
  #       passed_tests=${{ steps.log-s3.outputs.PASSED_TESTS }} \
  #       errors="0" \
  #       summary="All tests: $total_tests. Passed: $passed_tests. Failed: $failed_tests." \
  #       badge_message="Passed $passed_tests out of $total_tests." \
  #       badge_color="brightgreen"
  #       if [ "$failed_tests" -gt 0 ]; then
  #         badge_color="red"
  #       fi \

  #       to_json \
  #         summary \
  #         errors total_tests passed_tests failed_tests \
  #         badge_label badge_color badge_message \
  #       > sitrep.json

  #       schemaVersion=1 \
  #       label="${badge_label}" \
  #       message="Passed $passed_tests out of $total_tests." \
  #       color=$badge_color \
  #       to_json schemaVersion label message color \
  #       > badge-axlearn-test.json

  #   - name: Upload artifacts
  #     if: ${{ !cancelled() }}
  #     uses: actions/upload-artifact@v4
  #     with:
  #       name: "artifact-axlearn-test"
  #       path: |
  #         sitrep.json
  #         badge-axlearn-test.json
  #         axlearn-unittests.jsonl
  #         axlearn-output/*

  test-axlearn-fuji-models-eks:
    needs: build-axlearn
    if: inputs.ARCHITECTURE == 'amd64'
    runs-on: eks
    env:
      AXLEARN_DOCKER_IMAGE: ${{ needs.build-axlearn.outputs.DOCKER_TAG_FINAL }}
      JOB_NAME: axlearn-fuji-3b-${{ github.run_id }}
    steps:
    - name: Check out the repository
      uses: actions/checkout@v4
    - name: Login to GitHub Container Registry
      uses: docker/login-action@v3
      with:
        registry: ghcr.io
        username: ${{ github.repository_owner }}
        password: ${{ secrets.GITHUB_TOKEN }}
    - name: K8s GHCR store and delete token
      id: store-token
      uses: ./.github/actions/store-delete-k8s-ghcr
    - name: Configure axlearn test job
      run: |
        yq -i ea '
           select(di == 0).metadata.name = strenv(JOB_NAME)
          | select(di == 0).spec.template.spec.containers[0].image = strenv(AXLEARN_DOCKER_IMAGE)
          | select(di == 0).spec.template.spec.imagePullSecrets[].name = "${{ steps.store-token.outputs.token-name }}"' \
        .github/eks-workflow-files/axlearn/axlearn-fuji-model.yml
        git diff .github/eks-workflow-files/axlearn/axlearn-fuji-model.yml

    - name: Submit & delete axlearn test
      uses: ./.github/actions/submit-delete-k8s-job
      with:
        job-config-file:  ".github/eks-workflow-files/axlearn/axlearn-fuji-model.yml"
        job-name: ${{ env.JOB_NAME }}<|MERGE_RESOLUTION|>--- conflicted
+++ resolved
@@ -452,7 +452,6 @@
   #     CI_NAME: transformer-engine
   #   secrets: inherit
 
-<<<<<<< HEAD
   # test-te-unit-a100:
   #   needs: build-jax
   #   secrets: inherit
@@ -562,15 +561,6 @@
   #     ARTIFACTS: |
   #       test-gemma.log
   #   secrets: inherit
-=======
-  test-maxtext:
-    needs: build-maxtext
-    if: inputs.ARCHITECTURE == 'amd64' # no arm64 gpu runners
-    uses: ./.github/workflows/_test_maxtext.yaml
-    with:
-      MAXTEXT_IMAGE: ${{ needs.build-maxtext.outputs.DOCKER_TAG_FINAL }}
-    secrets: inherit
->>>>>>> 926f8eae
 
   # test-maxtext:
   #   needs: build-maxtext
