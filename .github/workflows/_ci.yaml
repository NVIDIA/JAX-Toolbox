--- conflicted
+++ resolved
@@ -406,11 +406,7 @@
         ${{ needs.build-levanter.outputs.DOCKER_TAG_FINAL }} \
         bash <<"EOF" |& tee test-levanter.log
           pip install flake8 pytest soundfile librosa
-<<<<<<< HEAD
           PYTHONPATH=/opt/levanter/tests:/opt/levanter/src:$PYTHONPATH pytest /opt/levanter/tests -m "not slow and not ray"
-=======
-          PYTHONPATH=/opt/levanter/tests:$PYTHONPATH pytest /opt/levanter/tests
->>>>>>> 98c45aae
         EOF
       STATISTICS_SCRIPT: |
         summary_line=$(tail -n1 test-levanter.log)
