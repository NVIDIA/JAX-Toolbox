#!/bin/bash

# # Parse command-line arguments

print_var() {
    echo "$1: ${!1}"
}

usage() {
    echo "Test Pax throughput on a fake-data benchmark."
    echo ""
    echo "Usage: $0 [OPTIONS]"
    echo ""
    echo "  OPTIONS                    DESCRIPTION"
    echo "  -a, --additional-args      Additional fiddle args to pass to paxml/main.py"
    echo "  -b, --batch-per-gpu        Batch size per GPU, defaults to 4."
    echo "  --dtype                    Batch size, defaults to bfloat16."
    echo "  --enable-te                If set, will run with env var ENABLE_TE=1." 
    echo "  --enable-dropout           If set, will set DROPOUT_PROB to 0.1."
<<<<<<< HEAD
=======
    echo "  --disable-fused-attn       Whether disable TE fused attention."
>>>>>>> 98a30fee
    echo "  --model-type               One of 126M, 5B, LLaMA70BProxy. Defaults to 126M"
    echo "  --evaluate                 Whether to test evaluation rather than training."
    echo "  -s, --steps                Number of steps to run, defaults to 500."
    echo "  --multiprocess             Enable the multiprocess GPU mode."
    echo "  -o, --output NAME          Name for the output folder, a temporary folder will be created if none specified."
    echo "  --save-hlo {0, 1}          1 to save the dumped hlo, 0 to remove the hlo dumped folder"
    echo "  --enable-fmha {0, 1}       1 to enable fmha testing, 0 to run test without fmha; default is 0"
    echo "  --data-parallel            Data parallelism to use. Defaults to 1."
    echo "  --fsdp                     Fully-sharded data parallelism to use. Defaults to 1."
    echo "  --tensor-parallel          Tensor parallelism to use. Defaults to 1."
    echo "  --pipeline-parallel        Pipeline parallelism to use. Defaults to 1 for no pipelining." 
    echo "  -n, --nodes                Number of nodes."
    echo "  -h, --help                 Print usage."
    exit $1
}

<<<<<<< HEAD
args=$(getopt -o a:b:s:o:n:h --long additional-args:,batch-per-gpu:,dtype:,enable-te,enable-dropout,model-type:,enable-fmha:,evaluate,steps:,help,multiprocess,output:,save-hlo:,data-parallel:,fsdp:,tensor-parallel:,pipeline-parallel:,nodes: -- "$@")
=======
args=$(getopt -o a:b:s:o:n:h --long additional-args:,batch-per-gpu:,dtype:,enable-te,enable-dropout,disable-fused-attn,model-type:,evaluate,steps:,help,multiprocess,output:,data-parallel:,fsdp:,tensor-parallel:,pipeline-parallel:,nodes: -- "$@")
>>>>>>> 98a30fee
if [[ $? -ne 0 ]]; then
    exit $1
fi

# Default arguments
MULTIPROCESS=0
OUTPUT=$(mktemp -d)

BATCH_PER_GPU=4
DTYPE="bfloat16"
STEPS=500
DP=1
FSDP=1
TP=1
PP=1
NODES=1
ENABLE_TE=0
MODEL_TYPE=126M
NVTE_FUSED_ATTN=1
DROPOUT=0
EVALUATE=0
ADDITIONAL_ARGS=""
ENABLE_FMHA=${ENABLE_FMHA:-0}
SAVE_HLO=${SAVE_HLO:-0}

eval set -- "$args"
while [ : ]; do
    case "$1" in
        -a | --additional-args)
            ADDITIONAL_ARGS="$2"
            shift 2
            ;;
        -b | --batch-per-gpu)
            BATCH_PER_GPU="$2"
            shift 2
            ;;
        --dtype)
            DTYPE="$2"
            shift 2
            ;;
        --enable-te)
            ENABLE_TE=1
            shift 1
            ;;
        --enable-fmha)
            ENABLE_FMHA="$2"
	    NVTE_FUSED_ATTN="$2"
            shift 2
            ;;
        --enable-dropout)
            DROPOUT='0.1'
            shift 1
            ;;
<<<<<<< HEAD
=======
        --disable-fused-attn)
            NVTE_FUSED_ATTN=0
            shift 1
            ;;
>>>>>>> 98a30fee
        --model-type)
            MODEL_TYPE=$2
            shift 2
            ;;
        --evaluate)
            EVALUATE=1
            shift 1
            ;;
        -s | --steps)
            STEPS="$2"
            shift 2
            ;;
        --multiprocess)
            MULTIPROCESS=1
            shift 1
            ;;
        -o | --output)
            OUTPUT=$2
            shift 2
            ;;
        --save-hlo)
            SAVE_HLO="$2"
            shift 2
            ;;
        --data-parallel)
            DP="$2"
            shift 2
            ;;
        --fsdp)
            FSDP="$2"
            shift 2
            ;;
        --tensor-parallel)
            TP="$2"
            shift 2
            ;;
        --pipeline-parallel)
            PP="$2"
            shift 2
            ;;
        -n | --nodes)
            NODES="$2"
            shift 2
            ;;
        -h | --help)
            usage 1
            ;;
        --)
            shift;
            break 
            ;;
        *)
            echo "UNKNOWN OPTION $1"
            usage 1
    esac
done

# Set hlo dump folder after output folder is set.
HLO_DIR=${OUTPUT}/hlo
export BASE_XLA_FLAGS="${BASE_XLA_FLAGS:---xla_dump_hlo_as_text --xla_dump_to=${HLO_DIR}}"
export XLA_FLAGS="${BASE_XLA_FLAGS} ${XLA_FLAGS:-}"
echo "HLO will be dumped in ${HLO_DIR} dir."

## Setting the env variables for FMHA
if [[ "$ENABLE_FMHA" -eq "1" ]]; then  
    echo "Setting XLA FMHA Flags";
    export BASE_XLA_FLAGS_FMHA="${BASE_XLA_FLAGS_FMHA:---xla_gpu_fused_attention_use_cudnn_rng=true --xla_gpu_enable_cudnn_fmha=true}"
    export XLA_FLAGS="${BASE_XLA_FLAGS_FMHA} ${XLA_FLAGS:-}"
fi

echo "XLA FLAGS: $XLA_FLAGS"

# # Set derived variables

GPUS_PER_NODE=$(nvidia-smi -L | grep -c '^GPU')
NGPUS=$(( GPUS_PER_NODE * NODES ))

print_var MODEL_TYPE
print_var BATCH_PER_GPU
print_var DTYPE
print_var STEPS
print_var NGPUS
print_var OUTPUT
print_var MULTIPROCESS
print_var ENABLE_TE
print_var ENABLE_FMHA
print_var NVTE_FUSED_ATTN
print_var EVALUATE
print_var SAVE_HLO
print_var DROPOUT
print_var DP
print_var FSDP
print_var TP
print_var PP

PAXML_DIR=$(dirname `python -c 'import paxml; print(*paxml.__path__)'`)
pushd ${PAXML_DIR}

## Create configs file
cat > ci_configs.py <<EOF
import math
from paxml import tasks_lib, experiment_registry
from paxml.contrib.gpu.scripts_gpu.configs import (
    BaseLLaMA,
    Synthetic126M,
    configure_gpt3_task
)
from paxml.tasks.lm.params.c4 import TransformerLmSpmdPipelineAdam
from paxml.tasks.lm.params.lm_cloud import SyntheticDataset
from praxis import base_layer
from praxis import layers

dp = ${DP}
fsdp = ${FSDP}
tp = ${TP}
pp = ${PP}
num_gpus = ${NGPUS}
percore_batch_size = ${BATCH_PER_GPU}
dtype = "${DTYPE}"
dropout = float(${DROPOUT})

assert num_gpus == dp*fsdp*tp*pp, f'product of parallel strategies should equal number of available gpus. Have {num_gpus} gpus, but product of parallel strategies is {dp*fsdp*tp*pp}'

## heuristics to get ici and dcn mesh shapes.
## these heuristics only support one parallel strategy across nodes
## but should be sufficient for now
dcn_factor = math.ceil(num_gpus / 8)
dcn_dp = 1
dcn_fsdp = 1
dcn_pp = 1
if dcn_factor > 1:
  if dp % dcn_factor == 0:
    dcn_dp = dcn_factor
    dp = int(dp / dcn_factor)
  elif fsdp % dcn_factor == 0: 
    dcn_fsdp = dcn_factor
    fsdp = int(fsdp / dcn_factor)
  elif pp % dcn_factor == 0: 
    dcn_pp = dcn_factor
    pp = int(pp / dcn_factor)

WeightInit = base_layer.WeightInit

class GPT126MPP(TransformerLmSpmdPipelineAdam):
  USE_REPEATED_LAYER = False
  ICI_MESH_SHAPE = [64,1,1]
  MAX_STEPS = 600000
  
  MAX_SEQ_LEN = 2048
  VOCAB_SIZE = 50304
  PACKED_INPUT = True
  PERCORE_BATCH_SIZE = 4
  
  NUM_LAYERS = 12
  NUM_HEADS = 12
  MODEL_DIMS = 768
  HIDDEN_DIMS = 3072
  DIMS_PER_HEAD = 64

  TRAINABLE_POSITION_EMB = True
  TRAINABLE_PE_MAX_SEQ_LEN = MAX_SEQ_LEN
  
  USE_BIAS = True
  LAYERNORM_EPSILON = 1e-5
  ATTEN_LOGIT_CAP = -1.0
  INIT_STD = 0.023
  SOFTMAX_INIT_STD = 0.023
  ACTIVATION_CLS = layers.GELU
    
  ## optimizer-related
  ADAM_BETA1 = 0.9
  ADAM_BETA2 = 0.95
  LEARNING_RATE = 6e-4
  ADAM_EPSILON_ROOT = 0.0
  ADAM_EPSILON = 1e-8
  WEIGHT_DECAY = 0.1
  ADAM_CLIP_THRESHOLD = -1.0
  CLIP_GRADIENT_NORM_TO_VALUE = 1.0

  ## lr schedule
  LR_SCHEDULE = 'linear_rampup_cosine_decay'
  LR_COS_WARMUP = 636
  LR_COS_DECAY_START = LR_COS_WARMUP+1
  LR_COS_DECAY_END = 500000
  R_COS_MIN_RATIO = 0.1
  LR_COS_MAX = 1.0

  ## dropout
  DROPOUT_PROB = dropout

  ## disable eval to avoid including eval
  ## in steps/sec calculation
  EVAL_INTERVAL_STEPS = 100000
  
  def task(self):
    task_p = super().task()
    task_p = configure_gpt3_task(self, task_p)

    task_p.train.num_train_steps = self.MAX_STEPS

    model_p = task_p.model
    
    ### compute layernorm reductions in fp32. Needed for stable training on GPUs
    stacked_p = model_p.lm_tpl.stacked_transformer_tpl
    if stacked_p.cls == layers.PipelinedTransformer:
      stacked_p = stacked_p.pipeline_stage
    if issubclass(stacked_p.cls, layers.StackedTransformerRepeated):
      stacked_p = stacked_p.block
    transformer_layer_p = stacked_p.transformer_layer_params_tpl
    transformer_layer_p.ln_tpl.reductions_in_fp32 = True
    transformer_layer_p.tr_fflayer_tpl.ln_tpl.reductions_in_fp32 = True
    task_p.model.lm_tpl.final_ln_tpl.reductions_in_fp32 = True
    
    model_p.params_init = WeightInit.Gaussian(self.INIT_STD)
    softmax_init = WeightInit.Gaussian(self.SOFTMAX_INIT_STD)
    model_p.lm_tpl.softmax_tpl.params_init = softmax_init
    
    model_p.apply_eval_sample_weights = True
    
    ## set input, residual, attention dropout to DROPOUT_PROB, remaining dropout to 0
    stacked_p.dropout_prob = 0.0
    stacked_p.input_dropout_prob = self.DROPOUT_PROB
    stacked_p.residual_dropout_prob = self.DROPOUT_PROB
    stacked_p.atten_dropout_prob = self.DROPOUT_PROB

    return task_p


### 1/20 of 70B model
class LLaMA70BSyntheticSmall(BaseLLaMA, SyntheticDataset):
    NUM_LAYERS = 4
    VOCAB_SIZE = 32000
    DIMS_PER_HEAD = 128
    NUM_HEADS = 64
    MODEL_DIMS = 8192
    HIDDEN_DIMS = 28672
    USE_MQA = True
    NUM_KV_HEADS = 8

    PERCORE_BATCH_SIZE = 4

    ICI_MESH_SHAPE = [1, 8, 1]
    DCN_MESH_SHAPE = [1, 1, 1]

    def task(self):
      task_p = super().task()
      task_p.train.always_use_train_for_model_init=False
      task_p.model.report_strict_acc=True
      return task_p


if pp > 1:
  @experiment_registry.register
  class Synthetic126MCI(GPT126MPP, SyntheticDataset):
    
    ICI_MESH_SHAPE = [pp, dp, fsdp, tp]
    DCN_MESH_SHAPE = [dcn_pp, dcn_dp, dcn_fsdp, 1]
    MICROBATCH_SIZE = 2
    NUM_STAGES = pp
    PERCORE_BATCH_SIZE = percore_batch_size
    FRPOP_DTYPE = dtype
    
    def task(self):
      task_p = super().task()
      task_p.train.always_use_train_for_model_init=False
      task_p.model.report_strict_acc=True
      return task_p

else:
  @experiment_registry.register
  class Synthetic126MCI(Synthetic126M):
    
    ICI_MESH_SHAPE = [dp, fsdp, tp]
    DCN_MESH_SHAPE = [dcn_dp, dcn_fsdp, 1]
    PERCORE_BATCH_SIZE = percore_batch_size
    FRPOP_DTYPE = dtype

    DROPOUT_PROB = dropout

    ## disable eval
    EVAL_INTERVAL_STEPS = 100000
    
    def task(self):
      task_p = super().task()

      model_p = task_p.model
      stacked_p = model_p.lm_tpl.stacked_transformer_tpl
      if issubclass(stacked_p.cls, layers.StackedTransformerRepeated):
        stacked_p = stacked_p.block


      ## set input, residual, attention dropout to DROPOUT_PROB, remaining dropout to 0
      stacked_p.dropout_prob = 0.0
      stacked_p.input_dropout_prob = self.DROPOUT_PROB
      stacked_p.residual_dropout_prob = self.DROPOUT_PROB
      stacked_p.atten_dropout_prob = self.DROPOUT_PROB

      task_p.train.always_use_train_for_model_init=False
      task_p.model.report_strict_acc=True

      return task_p

EOF

## Launch
set -ex

export XLA_PYTHON_CLIENT_MEM_FRACTION=${XLA_PYTHON_CLIENT_MEM_FRACTION:-0.65}
export ENABLE_TE=$ENABLE_TE
export NVTE_FUSED_ATTN=$NVTE_FUSED_ATTN
export VOCAB_PATH=${VOCAB_PATH:-gs://t5-data/vocabs/cc_all.32000.100extra/sentencepiece.model}

if [[ ${MODEL_TYPE} == "126M" ]]; then
  CONFIG=ci_configs.Synthetic126MCI
elif [[ ${MODEL_TYPE} == "5B" ]]; then
  CONFIG=paxml.contrib.gpu.scripts_gpu.configs.Synthetic5B
  ADDITIONAL_ARGS="--fdl.DCN_MESH_SHAPE=[1,${NODES},1] --fdl.ICI_MESH_SHAPE=[${DP},${FSDP},${TP}] ${ADDITIONAL_ARGS} --fdl.PERCORE_BATCH_SIZE=${BATCH_PER_GPU}"
elif [[ ${MODEL_TYPE} == "LLaMA70BProxy" ]]; then
  CONFIG=ci_configs.LLaMA70BSyntheticSmall
  ADDITIONAL_ARGS="--fdl.DCN_MESH_SHAPE=[1,${NODES},1] --fdl.ICI_MESH_SHAPE=[${DP},${FSDP},${TP}] ${ADDITIONAL_ARGS} --fdl.PERCORE_BATCH_SIZE=${BATCH_PER_GPU}"
else
  echo "Unsupported model ${MODEL_TYPE}"
  exit 1
fi

if [[ ${EVALUATE} -ne 0 ]]; then

  trap "rm -rf ${OUTPUT}/checkpoints" ERR INT HUP TERM EXIT

  ## train for 0 steps to generate an initial checkpoint
  python -m paxml.main \
    --fdl_config=${CONFIG} \
    --fdl.MAX_STEPS=0 \
    --job_log_dir=${OUTPUT} \
    --alsologtostderr \
    $ADDITIONAL_ARGS \
    $([[ $MULTIPROCESS != 0 ]] && echo --multiprocess_gpu)

  ## restore from initial checkpoint for eval
  python -m paxml.main \
    --fdl_config=${CONFIG} \
    --job_log_dir=${OUTPUT} \
    --mode='eval' \
    --fdl.MAX_STEPS=0 \
    --alsologtostderr \
    --enable_checkpoint_saving=False \
    $ADDITIONAL_ARGS \
    $([[ $MULTIPROCESS != 0 ]] && echo --multiprocess_gpu)

else
  python -m paxml.main \
    --fdl_config=${CONFIG} \
    --job_log_dir=${OUTPUT} \
    --alsologtostderr \
    --fdl.MAX_STEPS=${STEPS} \
    --enable_checkpoint_saving=False \
    $ADDITIONAL_ARGS \
    $([[ $MULTIPROCESS != 0 ]] && echo --multiprocess_gpu)
fi

echo "Checking for FMHA instructions in HLO!"

if [[ "$ENABLE_FMHA" -eq "1" ]]; then 
    ## Check if fmha instructions are present in the HLO dumped file or not.
    fmha_regex="fmha[-bmm]?[-scale]?[-bias]?[-mask]?[-softmax]?[-dropout]?[-bmm]?[-backward]?*"
    result=$(grep -irlnE "$fmha_regex" "${HLO_DIR}/"*.txt)

    if [ -z "$result" ]; then
        echo "E: No FMHA instructions were found in the hlo files!"
	exit 1
    else
        echo -e "Found FMHA instructions in the following HLO files: \n $result"
    fi
fi

if [[ $SAVE_HLO -eq 0 ]]; then
    rm -rf $HLO_DIR
    echo "Removed dumped HLO directory!"
fi

set +x
echo "Output at ${OUTPUT}"<|MERGE_RESOLUTION|>--- conflicted
+++ resolved
@@ -17,10 +17,6 @@
     echo "  --dtype                    Batch size, defaults to bfloat16."
     echo "  --enable-te                If set, will run with env var ENABLE_TE=1." 
     echo "  --enable-dropout           If set, will set DROPOUT_PROB to 0.1."
-<<<<<<< HEAD
-=======
-    echo "  --disable-fused-attn       Whether disable TE fused attention."
->>>>>>> 98a30fee
     echo "  --model-type               One of 126M, 5B, LLaMA70BProxy. Defaults to 126M"
     echo "  --evaluate                 Whether to test evaluation rather than training."
     echo "  -s, --steps                Number of steps to run, defaults to 500."
@@ -37,11 +33,8 @@
     exit $1
 }
 
-<<<<<<< HEAD
 args=$(getopt -o a:b:s:o:n:h --long additional-args:,batch-per-gpu:,dtype:,enable-te,enable-dropout,model-type:,enable-fmha:,evaluate,steps:,help,multiprocess,output:,save-hlo:,data-parallel:,fsdp:,tensor-parallel:,pipeline-parallel:,nodes: -- "$@")
-=======
-args=$(getopt -o a:b:s:o:n:h --long additional-args:,batch-per-gpu:,dtype:,enable-te,enable-dropout,disable-fused-attn,model-type:,evaluate,steps:,help,multiprocess,output:,data-parallel:,fsdp:,tensor-parallel:,pipeline-parallel:,nodes: -- "$@")
->>>>>>> 98a30fee
+
 if [[ $? -ne 0 ]]; then
     exit $1
 fi
@@ -95,13 +88,6 @@
             DROPOUT='0.1'
             shift 1
             ;;
-<<<<<<< HEAD
-=======
-        --disable-fused-attn)
-            NVTE_FUSED_ATTN=0
-            shift 1
-            ;;
->>>>>>> 98a30fee
         --model-type)
             MODEL_TYPE=$2
             shift 2
