--- conflicted
+++ resolved
@@ -131,7 +131,12 @@
   url: https://github.com/google-deepmind/mujoco.git
   tracking_ref: main
   latest_verified_commit: 4f53d9a0d7bde4b9a69994d79449dfd57a04c305
-<<<<<<< HEAD
+  mode: git-clone  
+grain:
+  # Used only in ARM t5x builds
+  url: https://github.com/google/grain.git
+  tracking_ref: main
+  latest_verified_commit: b02754da440d7271c3ea687f2d3fe20c672ea91b
   mode: git-clone
 mujoco-mpc:
   url:  https://github.com/google-deepmind/mujoco_mpc.git
@@ -142,12 +147,4 @@
   url:  https://github.com/google-deepmind/language_to_reward_2023.git
   tracking_ref: main
   latest_verified_commit: abb8e5125e4ecd0da378490b73448c05a694def5
-=======
-  mode: git-clone  
-grain:
-  # Used only in ARM t5x builds
-  url: https://github.com/google/grain.git
-  tracking_ref: main
-  latest_verified_commit: b02754da440d7271c3ea687f2d3fe20c672ea91b
->>>>>>> c7bbac2f
   mode: git-clone