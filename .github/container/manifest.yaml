# Updated in: 2023-12-01
jax:
  url: https://github.com/google/jax.git
  tracking_ref: main
  latest_verified_commit: f2613387bd7421bd1fedbed15257b9841717b34a
  mode: git-clone
xla:
  url: https://github.com/openxla/xla.git
  tracking_ref: main
  latest_verified_commit: 5ea80986813c3eef73c4d53ee881c203839f2c16
  mode: git-clone
flax:
  url: https://github.com/google/flax.git
  mirror_url: https://github.com/nvjax-svc-0/flax.git
  tracking_ref: main
<<<<<<< HEAD
  latest_verified_commit: 8995420543bbe9415df5eb7b6a40ed7d87f6db6f
=======
  latest_verified_commit: d9585e0a6ba6c4a4ebc93d0707add573420703df
>>>>>>> d1b7e1dd
  mode: git-clone
  patches:
    pull/3340/head: file://patches/flax/PR-3340.patch # Add Sharding Annotations to Flax Modules
transformer-engine:
  url: https://github.com/NVIDIA/TransformerEngine.git
  tracking_ref: main
  latest_verified_commit: d68028c872186cd3df604e2ee2f60e09784d955c
  mode: git-clone
t5x:
  url: https://github.com/google-research/t5x.git
  mirror_url: https://github.com/nvjax-svc-0/t5x.git
  tracking_ref: main
  latest_verified_commit: cd94b76f53244914660e83a8f813d8e809ba05e4
  mode: git-clone
  patches:
    mirror/patch/partial-checkpoint-restore: file://patches/t5x/mirror-patch-partial-checkpoint-restore.patch # pull/1392/head  # https://github.com/google-research/t5x/pull/1392: Add support for partial checkpoint restore
    mirror/patch/dali-support: file://patches/t5x/mirror-patch-dali-support.patch # pull/1393/head  # https://github.com/google-research/t5x/pull/1393: Adds DALI support to t5x
    mirror/patch/t5x_te_in_contrib_noindent: file://patches/t5x/mirror-patch-t5x_te_in_contrib_noindent.patch # pull/1391/head  # https://github.com/google-research/t5x/pull/1391: Adds transformer engine support and GPU optimizations to T5x (enables H100)
paxml:
  url: https://github.com/google/paxml.git
  mirror_url: https://github.com/nvjax-svc-0/paxml.git
  tracking_ref: main
  latest_verified_commit: e6cbcb9990a14d6a166166d822dc8e929b6bab0d
  mode: git-clone
  patches:
    pull/46/head: file://patches/paxml/PR-46.patch # adds Transformer Engine support
praxis:
  url: https://github.com/google/praxis.git
  mirror_url: https://github.com/nvjax-svc-0/praxis.git
  tracking_ref: main
  latest_verified_commit: d2d3bb89770de2b3af666981295c23defb38bd2f
  mode: git-clone
  patches:
    pull/27/head: file://patches/praxis/PR-27.patch # This PR allows XLA:GPU to detect the MHA pattern more easily to call fused kernels from cublas.
    pull/36/head: file://patches/praxis/PR-36.patch # adds Transformer Engine support
lingvo:
  # Used only in ARM pax builds
  url: https://github.com/tensorflow/lingvo.git
  tracking_ref: master
  latest_verified_commit: 8bb7652184c6c895def36e9fb242a9751705fa0e
  mode: git-clone
tensorflow-text:
  # Used only in ARM pax and t5x builds
  url: https://github.com/tensorflow/text.git
  tracking_ref: v2.13.0
  latest_verified_commit: 917a681d7220ebf9b62a08b6f9ce7b7db886ddef
  mode: git-clone
pydantic:
  version: X.Y.Z
  mode: pip-constraint
# Used by praxis
fiddle:
  url: https://github.com/google/fiddle.git
  tracking_ref: main
  latest_verified_commit: 7a12009bf9d07652759e8554fa93135b2d63fd41
  mode: pip-vcs
# Used by t5x
airio:
  url: https://github.com/google/airio.git
  tracking_ref: main
  latest_verified_commit: bb9be6d0510aada879d5d6b978e02f2ed4fd1a7a
  mode: pip-vcs
clu:
  url: https://github.com/google/CommonLoopUtils.git
  tracking_ref: main
  latest_verified_commit: 1368e52d0876dd0c90894793e8e9e97fc6f98adc
  mode: pip-vcs
dllogger:
  url: https://github.com/NVIDIA/dllogger.git
  tracking_ref: master
  latest_verified_commit: 0540a43971f4a8a16693a9de9de73c1072020769
  mode: pip-vcs
jestimator:
  url: https://github.com/google-research/jestimator.git
  tracking_ref: main
  latest_verified_commit: 6a57d35539f5193a9756a7cb846654e9b221b2e7
  mode: pip-vcs
optax:
  url: https://github.com/google-deepmind/optax.git
  tracking_ref: main
  latest_verified_commit: c86b9a99eea69c5f2bb81bd526a579b3f6b5f4d0
  mode: pip-vcs
seqio:
  url: https://github.com/google/seqio.git
  tracking_ref: main
  latest_verified_commit: 763998620c2071b3b05b3bbf94cf02305746ab9f
  mode: pip-vcs
# used by Pallas
openxla-triton:
  url: https://github.com/openxla/triton.git
  tracking_ref: llvm-head
  latest_verified_commit: cl601105910
  mode: git-clone
jax-triton:
  url: https://github.com/jax-ml/jax-triton.git
  tracking_ref: main
  latest_verified_commit: 28ad4766271a181587e6e17e17de7f729c1a03b5
  mode: git-clone
maxtext:
  url: https://github.com/google/maxtext.git
  tracking_ref: main
  latest_verified_commit: 2fdf8a2dfa553b928d52052711219ca9cbcf4ec7
  mode: git-clone
levanter:
  url: https://github.com/stanford-crfm/levanter.git
  tracking_ref: main
  latest_verified_commit: c1e7b24aa47e073af0aa48606581f817b59e1b45
  mode: git-clone
haliax:
  url: https://github.com/stanford-crfm/haliax.git
  tracking_ref: main
  latest_verified_commit: ae5f4ce74a429a9ae45e350099f2ecc0cd95004c
  mode: git-clone
mujoco:
  url: https://github.com/google-deepmind/mujoco.git
  tracking_ref: main
  latest_verified_commit: ced37ffbb237584512311b041bce3124e3b2cc2a
  mode: git-clone
grain:
  # Used only in ARM t5x builds
  url: https://github.com/google/grain.git
  tracking_ref: main
  latest_verified_commit: 41f80fb540547ec3aefe7cec57fe43228560b1cf
  mode: git-clone
mujoco-mpc:
  url: https://github.com/google-deepmind/mujoco_mpc.git
  tracking_ref: main
  latest_verified_commit: 73633d7da1900c428a7315d2ffe1120c5393a7d8
  mode: git-clone
language-to-reward-2023:
  url: https://github.com/google-deepmind/language_to_reward_2023.git
  tracking_ref: main
  latest_verified_commit: abb8e5125e4ecd0da378490b73448c05a694def5
  mode: git-clone<|MERGE_RESOLUTION|>--- conflicted
+++ resolved
@@ -13,11 +13,7 @@
   url: https://github.com/google/flax.git
   mirror_url: https://github.com/nvjax-svc-0/flax.git
   tracking_ref: main
-<<<<<<< HEAD
-  latest_verified_commit: 8995420543bbe9415df5eb7b6a40ed7d87f6db6f
-=======
   latest_verified_commit: d9585e0a6ba6c4a4ebc93d0707add573420703df
->>>>>>> d1b7e1dd
   mode: git-clone
   patches:
     pull/3340/head: file://patches/flax/PR-3340.patch # Add Sharding Annotations to Flax Modules
