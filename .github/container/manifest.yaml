--- conflicted
+++ resolved
@@ -13,11 +13,7 @@
   url: https://github.com/google/flax.git
   mirror_url: https://github.com/nvjax-svc-0/flax.git
   tracking_ref: main
-<<<<<<< HEAD
   latest_verified_commit: 8995420543bbe9415df5eb7b6a40ed7d87f6db6f
-=======
-  latest_verified_commit: 12b3db0cffd521c707ca959818b7ab1a274a98fd
->>>>>>> 683b279a
   mode: git-clone
   patches:
     mirror/patch/t5x-layers-rebase-0131: file://patches/flax/mirror-patch-t5x-layers-rebase-0131.patch # Add Sharding Annotations to Flax Modules
@@ -124,11 +120,7 @@
 levanter:
   url: https://github.com/stanford-crfm/levanter.git
   tracking_ref: main
-<<<<<<< HEAD
-  latest_verified_commit: 8250b776c28f2d929c4c095dc571b12f128ec11d
-=======
   latest_verified_commit: 0e1f2dcb39a33d251992438360357b65c53de941
->>>>>>> 683b279a
   mode: git-clone
 haliax:
   url: https://github.com/stanford-crfm/haliax.git
@@ -138,11 +130,7 @@
 mujoco:
   url: https://github.com/google-deepmind/mujoco.git
   tracking_ref: main
-<<<<<<< HEAD
-  latest_verified_commit: 4f53d9a0d7bde4b9a69994d79449dfd57a04c305
-=======
   latest_verified_commit: fae1f3e56d5a1df93da510462a17432b7b91b0a0
->>>>>>> 683b279a
   mode: git-clone
 grain:
   # Used only in ARM t5x builds
