# Updated in: 2023-12-01
jax:
  url: https://github.com/google/jax.git
  tracking_ref: main
  latest_verified_commit: 2356e57af47baa37286177676a5a4bcd0c7b8c40
  mode: git-clone
xla:
  url: https://github.com/openxla/xla.git
  tracking_ref: main
  latest_verified_commit: 17ec7b4031608d3ddaca83e0661ed3aa0393e9d9
  mode: git-clone
flax:
  url: https://github.com/google/flax.git
  mirror_url: https://github.com/nvjax-svc-0/flax.git
  tracking_ref: main
  latest_verified_commit: 7cbc3c13ecd8a1713732113dec7939d0b75342c6
  mode: git-clone
  patches:
    pull/3340/head: file://patches/flax/PR-3340.patch # Add Sharding Annotations to Flax Modules
transformer-engine:
  url: https://github.com/NVIDIA/TransformerEngine.git
  tracking_ref: main
  latest_verified_commit: bb759adc2a53c57cc387f531c580a16149e3d4ac
  mode: git-clone
t5x:
  url: https://github.com/google-research/t5x.git
  mirror_url: https://github.com/nvjax-svc-0/t5x.git
  tracking_ref: main
  latest_verified_commit: 18f74b7891223faf96825d02ef7d7b23630a4c3c
  mode: git-clone
  patches:
    mirror/patch/partial-checkpoint-restore: file://patches/t5x/mirror-patch-partial-checkpoint-restore.patch # pull/1392/head  # https://github.com/google-research/t5x/pull/1392: Add support for partial checkpoint restore
    mirror/patch/dali-support: file://patches/t5x/mirror-patch-dali-support.patch # pull/1393/head  # https://github.com/google-research/t5x/pull/1393: Adds DALI support to t5x
    mirror/patch/t5x_te_in_contrib_noindent: file://patches/t5x/mirror-patch-t5x_te_in_contrib_noindent.patch # pull/1391/head  # https://github.com/google-research/t5x/pull/1391: Adds transformer engine support and GPU optimizations to T5x (enables H100)
paxml:
  url: https://github.com/google/paxml.git
  mirror_url: https://github.com/nvjax-svc-0/paxml.git
  tracking_ref: main
  latest_verified_commit: e666687c20ed64383485853cc7691228b4f4d302
  mode: git-clone
  patches:
    pull/46/head: file://patches/paxml/PR-46.patch # adds Transformer Engine support
praxis:
  url: https://github.com/google/praxis.git
  mirror_url: https://github.com/nvjax-svc-0/praxis.git
  tracking_ref: main
  latest_verified_commit: d126ac2cf4bc4808280d2842bbd3af872c6f682b
  mode: git-clone
  patches:
    pull/27/head: file://patches/praxis/PR-27.patch # This PR allows XLA:GPU to detect the MHA pattern more easily to call fused kernels from cublas.
    pull/36/head: file://patches/praxis/PR-36.patch # adds Transformer Engine support
lingvo:
  # Used only in ARM pax builds
  url: https://github.com/tensorflow/lingvo.git
  tracking_ref: master
  latest_verified_commit: 17d1b70d67a3ba05773750adecf7ac3296e619d5
  mode: git-clone
tensorflow-text:
  # Used only in ARM pax builds
  url: https://github.com/tensorflow/text.git
  tracking_ref: v2.13.0
  latest_verified_commit: 917a681d7220ebf9b62a08b6f9ce7b7db886ddef
  mode: git-clone
pydantic:
  version: X.Y.Z
  mode: pip-constraint
# Used by praxis
fiddle:
  url: https://github.com/google/fiddle.git
  tracking_ref: main
  latest_verified_commit: 26b9a44620038f906af8fc4947763d9abba0bfd2
  mode: pip-vcs
# Used by t5x
airio:
  url: https://github.com/google/airio.git
  tracking_ref: main
  latest_verified_commit: e472ba33fee92f412663cf2a9bef55161a87e3ce
  mode: pip-vcs
clu:
  url: https://github.com/google/CommonLoopUtils.git
  tracking_ref: main
  latest_verified_commit: f30bc441a14f0ccf8eaff79800f486a846613a8c
  mode: pip-vcs
dllogger:
  url: https://github.com/NVIDIA/dllogger.git
  tracking_ref: master
  latest_verified_commit: 0540a43971f4a8a16693a9de9de73c1072020769
  mode: pip-vcs
jestimator:
  url: https://github.com/google-research/jestimator.git
  tracking_ref: main
  latest_verified_commit: fa143d93e337ca8ab77c4510baf21ae52af24ab2
  mode: pip-vcs
optax:
  url: https://github.com/google-deepmind/optax.git
  tracking_ref: main
  latest_verified_commit: bc22961422eb2397a4639ec945da0bea73d624d6
  mode: pip-vcs
seqio:
  url: https://github.com/google/seqio.git
  tracking_ref: main
<<<<<<< HEAD
  latest_verified_commit: 515d917bf58da4103a2bbf39c3716213c36aff03
  mode: pip-vcs
  
=======
  latest_verified_commit: 36d3ef0d3f027d40d0600e11a7e17b0c88c20cff
  mode: pip-vcs
# used by Pallas
openxla-triton:
  url: https://github.com/openxla/triton.git
  tracking_ref: llvm-head
  latest_verified_commit: 1a9969fadc0a4cf694e751d24f3e40802602c3b1
  mode: git-clone
jax-triton:
  url: https://github.com/jax-ml/jax-triton.git
  tracking_ref: main
  latest_verified_commit: 4a5791d00809ac96f92d42a80a4f52501d1421be
  mode: git-clone
maxtext:
  url: https://github.com/google/maxtext.git
  tracking_ref: main 
  latest_verified_commit: 123ec5ad07b85a501ccdcdac6860c19e69f422a2
  mode: git-clone
>>>>>>> 639d7b5f
<|MERGE_RESOLUTION|>--- conflicted
+++ resolved
@@ -99,11 +99,6 @@
 seqio:
   url: https://github.com/google/seqio.git
   tracking_ref: main
-<<<<<<< HEAD
-  latest_verified_commit: 515d917bf58da4103a2bbf39c3716213c36aff03
-  mode: pip-vcs
-  
-=======
   latest_verified_commit: 36d3ef0d3f027d40d0600e11a7e17b0c88c20cff
   mode: pip-vcs
 # used by Pallas
@@ -121,5 +116,4 @@
   url: https://github.com/google/maxtext.git
   tracking_ref: main 
   latest_verified_commit: 123ec5ad07b85a501ccdcdac6860c19e69f422a2
-  mode: git-clone
->>>>>>> 639d7b5f
+  mode: git-clone