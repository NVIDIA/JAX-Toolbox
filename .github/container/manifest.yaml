--- conflicted
+++ resolved
@@ -138,18 +138,13 @@
 mlperf-logging:
   url: https://github.com/mlcommons/logging.git
   tracking_ref: master
-<<<<<<< HEAD
-  latest_verified_commit: 38709131757a786d7f66150243b49eb0365324d7
+  latest_verified_commit: 99ba37ac267c870d7c6c17e1837aa9180a37cdc1
   mode: pip-vcs
 gemma:
   url: https://github.com/google-deepmind/gemma.git
   tracking_ref: main
   latest_verified_commit: 036083ab16843e09369a0138630687dba96d4d23
   mode: git-clone
-
-=======
-  latest_verified_commit: 99ba37ac267c870d7c6c17e1837aa9180a37cdc1
-  mode: pip-vcs
 equinox:
   url: https://github.com/patrick-kidger/equinox.git
   tracking_ref: main
@@ -159,5 +154,4 @@
   url: https://github.com/xai-org/grok-1.git
   tracking_ref: main
   latest_verified_commit: 7207216386e07206b2083c5c0be88db1add8e631
-  mode: git-clone
->>>>>>> 98c45aae
+  mode: git-clone