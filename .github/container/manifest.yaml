# Updated in: 2023-12-01
jax:
  url: https://github.com/google/jax.git
  tracking_ref: main
  latest_verified_commit: 46f796b38d3a030c4a2e2cde3b1aeb610bba8826
  mode: git-clone
xla:
  url: https://github.com/openxla/xla.git
  tracking_ref: main
  latest_verified_commit: 59d9399856954967b8019a8311e4ed521859621d
  mode: git-clone
flax:
  url: https://github.com/google/flax.git
  mirror_url: https://github.com/nvjax-svc-0/flax.git
  tracking_ref: main
  latest_verified_commit: 97e9c704d978fdd2296976dafe1e324b6b8fa774
  mode: git-clone
  patches:
    pull/3340/head: file://patches/flax/PR-3340.patch # Add Sharding Annotations to Flax Modules
transformer-engine:
  url: https://github.com/NVIDIA/TransformerEngine.git
  tracking_ref: main
  latest_verified_commit: 178f13656ad9abc5e1c6758b6e126bdd367960b7
  mode: git-clone
t5x:
  url: https://github.com/google-research/t5x.git
  mirror_url: https://github.com/nvjax-svc-0/t5x.git
  tracking_ref: main
  latest_verified_commit: ed43961aebb179870b829e59cdd39a707f796656
  mode: git-clone
  patches:
    mirror/patch/partial-checkpoint-restore: file://patches/t5x/mirror-patch-partial-checkpoint-restore.patch # pull/1392/head  # https://github.com/google-research/t5x/pull/1392: Add support for partial checkpoint restore
    mirror/patch/dali-support: file://patches/t5x/mirror-patch-dali-support.patch # pull/1393/head  # https://github.com/google-research/t5x/pull/1393: Adds DALI support to t5x
    mirror/patch/t5x_te_in_contrib_noindent: file://patches/t5x/mirror-patch-t5x_te_in_contrib_noindent.patch # pull/1391/head  # https://github.com/google-research/t5x/pull/1391: Adds transformer engine support and GPU optimizations to T5x (enables H100)
paxml:
  url: https://github.com/google/paxml.git
  mirror_url: https://github.com/nvjax-svc-0/paxml.git
  tracking_ref: main
  latest_verified_commit: 19db52eed85ae0d2365339b83a97cd0b873bbf73
  mode: git-clone
  patches:
    pull/46/head: file://patches/paxml/PR-46.patch # adds Transformer Engine support
praxis:
  url: https://github.com/google/praxis.git
  mirror_url: https://github.com/nvjax-svc-0/praxis.git
  tracking_ref: main
  latest_verified_commit: 43e9e2ce1179efdc064277b04e16eedcd47e9558
  mode: git-clone
  patches:
    pull/27/head: file://patches/praxis/PR-27.patch # This PR allows XLA:GPU to detect the MHA pattern more easily to call fused kernels from cublas.
    pull/36/head: file://patches/praxis/PR-36.patch # adds Transformer Engine support
lingvo:
  # Used only in ARM pax builds
  url: https://github.com/tensorflow/lingvo.git
  tracking_ref: master
  latest_verified_commit: c33b460ae9208323b664c5bd565899dcd9c2e42c
  mode: git-clone
tensorflow-text:
  # Used only in ARM pax builds
  url: https://github.com/tensorflow/text.git
  tracking_ref: v2.13.0
  latest_verified_commit: 917a681d7220ebf9b62a08b6f9ce7b7db886ddef
  mode: git-clone
pydantic:
  version: X.Y.Z
  mode: pip-constraint
# Used by praxis
fiddle:
  url: https://github.com/google/fiddle.git
  tracking_ref: main
  latest_verified_commit: dbe479bf6ccb2b6edaa6fe0843d5d0d9182f8d57
  mode: pip-vcs
# Used by t5x
airio:
  url: https://github.com/google/airio.git
  tracking_ref: main
  latest_verified_commit: 98252982483053a61e71d819461b459d7232662e
  mode: pip-vcs
clu:
  url: https://github.com/google/CommonLoopUtils.git
  tracking_ref: main
  latest_verified_commit: f30bc441a14f0ccf8eaff79800f486a846613a8c
  mode: pip-vcs
dllogger:
  url: https://github.com/NVIDIA/dllogger.git
  tracking_ref: master
  latest_verified_commit: 0540a43971f4a8a16693a9de9de73c1072020769
  mode: pip-vcs
jestimator:
  url: https://github.com/google-research/jestimator.git
  tracking_ref: main
  latest_verified_commit: fa143d93e337ca8ab77c4510baf21ae52af24ab2
  mode: pip-vcs
optax:
  url: https://github.com/google-deepmind/optax.git
  tracking_ref: main
  latest_verified_commit: 5e6bca05708c26a8f966490c53bb1bf8036c3c43
  mode: pip-vcs
seqio:
  url: https://github.com/google/seqio.git
  tracking_ref: main
  latest_verified_commit: 713c5f153239e965962d79ce12d1041c624d24b4
  mode: pip-vcs
# used by Pallas
openxla-triton:
  url: https://github.com/openxla/triton.git
  tracking_ref: llvm-head
  latest_verified_commit: 09ddf3b32b7ac777c5f57c3c8e9ba18d8adf7ccb
  mode: git-clone
jax-triton:
  url: https://github.com/jax-ml/jax-triton.git
  tracking_ref: main
  latest_verified_commit: 4af0ecb709f46633de59342a16e15454f5fcdcfa
  mode: git-clone
maxtext:
  url: https://github.com/google/maxtext.git
<<<<<<< HEAD
  tracking_ref: main 
=======
  tracking_ref: main
>>>>>>> 87db683a
  latest_verified_commit: ec9cdce1928fb36f93e498c8f74f8f130bad3dc2
  mode: git-clone<|MERGE_RESOLUTION|>--- conflicted
+++ resolved
@@ -114,10 +114,6 @@
   mode: git-clone
 maxtext:
   url: https://github.com/google/maxtext.git
-<<<<<<< HEAD
-  tracking_ref: main 
-=======
   tracking_ref: main
->>>>>>> 87db683a
   latest_verified_commit: ec9cdce1928fb36f93e498c8f74f8f130bad3dc2
   mode: git-clone