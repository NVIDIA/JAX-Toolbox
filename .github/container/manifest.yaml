--- conflicted
+++ resolved
@@ -21,19 +21,6 @@
   tracking_ref: main
   latest_verified_commit: 1ec33ae1191ae6644365155f8e8f618145c44cd7
   mode: git-clone
-<<<<<<< HEAD
-t5x:
-  url: https://github.com/google-research/t5x.git
-  mirror_url: https://github.com/nvjax-svc-0/t5x.git
-  tracking_ref: main
-  latest_verified_commit: 707995a3a8238e0c3557d3cc1318a883215c54c9
-  mode: git-clone
-  patches:
-    mirror/patch/partial-checkpoint-restore: file://patches/t5x/mirror-patch-partial-checkpoint-restore.patch # pull/1392/head  # https://github.com/google-research/t5x/pull/1392: Add support for partial checkpoint restore
-    mirror/patch/dali-support: file://patches/t5x/mirror-patch-dali-support.patch # pull/1393/head  # https://github.com/google-research/t5x/pull/1393: Adds DALI support to t5x
-    mirror/patch/t5x_te_in_contrib_noindent: file://patches/t5x/mirror-patch-t5x_te_in_contrib_noindent.patch # pull/1391/head  # https://github.com/google-research/t5x/pull/1391: Adds transformer engine support and GPU optimizations to T5x (enables H100)
-=======
->>>>>>> 8de8ec84
 paxml:
   url: https://github.com/google/paxml.git
   mirror_url: https://github.com/nvjax-svc-0/paxml.git
@@ -103,75 +90,14 @@
   tracking_ref: main
   latest_verified_commit: 11706e4a1e01a81ea6b3e02c5ad147028d5b94bb
   mode: pip-vcs
-<<<<<<< HEAD
-# used by Pallas
-openxla-triton:
-  url: https://github.com/openxla/triton.git
-  tracking_ref: llvm-head
-  latest_verified_commit: cl612852008
-  mode: git-clone
-jax-triton:
-  url: https://github.com/jax-ml/jax-triton.git
-  tracking_ref: main
-  latest_verified_commit: 1999d9b116bf7c5c94f70de4a45b414255366fbe
-  mode: git-clone
-maxtext:
-  url: https://github.com/google/maxtext.git
-  tracking_ref: main
-  latest_verified_commit: 02d83aa564df985512b2e3b110c3deae5b89c2c9
-  mode: git-clone
-levanter:
-  url: https://github.com/stanford-crfm/levanter.git
-  tracking_ref: main
-  latest_verified_commit: 19829c2c360cc1b8e7975f540e612845e4877a69
-  mode: git-clone
-haliax:
-  url: https://github.com/stanford-crfm/haliax.git
-  tracking_ref: main
-  latest_verified_commit: 2a696a0c971901ff93afdaa965959d8e3b982ba9
-  mode: git-clone
-mujoco:
-  url: https://github.com/google-deepmind/mujoco.git
-  tracking_ref: main
-  latest_verified_commit: e95159b4f6d48d114b16a8dc13ad26b3e44bc3e2
-  mode: git-clone
-=======
->>>>>>> 8de8ec84
 grain:
   # Used only in ARM t5x builds
   url: https://github.com/google/grain.git
   tracking_ref: main
   latest_verified_commit: 10600a3f5510bcb696a90e72c6e6cb1ac2bb016f
-<<<<<<< HEAD
-  mode: git-clone
-mujoco-mpc:
-  url: https://github.com/google-deepmind/mujoco_mpc.git
-  tracking_ref: main
-  latest_verified_commit: 4700f4a13be18398f5aaf6a33ed42e531967e3ae
-  mode: git-clone
-language-to-reward-2023:
-  url: https://github.com/google-deepmind/language_to_reward_2023.git
-  tracking_ref: main
-  latest_verified_commit: abb8e5125e4ecd0da378490b73448c05a694def5
-=======
->>>>>>> 8de8ec84
   mode: git-clone
 mlperf-logging:
   url: https://github.com/mlcommons/logging.git
   tracking_ref: master
   latest_verified_commit: 99ba37ac267c870d7c6c17e1837aa9180a37cdc1
-<<<<<<< HEAD
-  mode: pip-vcs
-equinox:
-  url: https://github.com/patrick-kidger/equinox.git
-  tracking_ref: main
-  latest_verified_commit: 1e601672d38d2c4d483535070a3572d8e8508a20
-  mode: git-clone
-grok-1:
-  url: https://github.com/xai-org/grok-1.git
-  tracking_ref: main
-  latest_verified_commit: 7207216386e07206b2083c5c0be88db1add8e631
-  mode: git-clone
-=======
-  mode: pip-vcs
->>>>>>> 8de8ec84
+  mode: pip-vcs