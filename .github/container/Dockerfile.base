--- conflicted
+++ resolved
@@ -1,9 +1,6 @@
 ARG BASE_IMAGE=nvidia/cuda:12.2.0-devel-ubuntu22.04
-<<<<<<< HEAD
-=======
 ARG GIT_USER_NAME="JAX Toolbox"
 ARG GIT_USER_EMAIL=jax@nvidia.com
->>>>>>> 39f27dc6
 
 FROM ${BASE_IMAGE}
 ARG GIT_USER_EMAIL
@@ -38,13 +35,8 @@
     apt-get clean && \
     rm -rf /var/lib/apt/lists/*
 RUN <<"EOF" bash -ex
-<<<<<<< HEAD
-git config --global user.name "JAX Toolbox"
-git config --global user.email "jax@nvidia.com"
-=======
 git config --global user.name "${GIT_USER_NAME}"
 git config --global user.email "${GIT_USER_EMAIL}"
->>>>>>> 39f27dc6
 EOF
 RUN pip install --upgrade --no-cache-dir pip pip-tools && rm -rf ~/.cache/*
 RUN mkdir -p /opt/pip-tools.d
