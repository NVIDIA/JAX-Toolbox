--- conflicted
+++ resolved
@@ -60,10 +60,6 @@
 EOF
 
 ENV USE_BAZEL_VERSION=7.1.2
-<<<<<<< HEAD
-
-=======
->>>>>>> 2f1f572a
 # build lingvo
 RUN <<"EOF" bash -exu -o pipefail
 pushd ${SRC_PATH_LINGVO}
