name: Submit & Delete K8s Job
description: Submit and delete a K8s job after its execution

inputs:
  job-name:
    description: The job name
    required: true
  job-config-file:
    description: Path to the Kubernetes job YAML
    required: true

runs:
  using: "composite"
  steps:
    - name: Submit and Delete Kubernetes job
      uses: ./.github/actions/with-post-step
      with:
        main: |
          set -x
          TIMEOUT_JOB_CREATION=60s
          TIMEOUT_JOB_WAIT=14400s
          TIMEOUT_JOB_START=600s

          echo "Submit K8s job"
          kubectl apply -f "${{ inputs.job-config-file }}"
          kubectl get event | grep ${{ inputs.job-name }}

<<<<<<< HEAD
          # Wait for job to be craeted
=======
          # Wait for job to be created
>>>>>>> d948e6c3
          kubectl wait --for=create job/${{ inputs.job-name }} --timeout=$TIMEOUT_JOB_CREATION

          # Wait for job to be unsuspended
          kubectl wait --for=jsonpath='{.spec.suspend}=false' job/${{ inputs.job-name }} --timeout=$TIMEOUT_JOB_WAIT

          # Wait for pods to be running
          kubectl wait --for=condition=Ready \
            --selector=batch.kubernetes.io/job-name=${{ inputs.job-name }} \
            --timeout=$TIMEOUT_JOB_START pod

          # Stream logs
          kubectl logs --all-containers=true --all-pods=true --follow job/${{ inputs.job-name }}

          # Detect job parallelism
          parallelism=$(kubectl get job/"${{ inputs.job-name }}" -o jsonpath='{.spec.parallelism}')
          # if parallelism is not set, use default value of 1
          echo "Parallelism ${parallelism}"
          if [ -z "${parallelism}" ]; then
            echo "No parallelism specified, defaulting to 1"
            parallelism=1
          fi

          while IFS=: read -r failures successes; do
            failures="${failures:-0}"
            successes="${successes:-0}"
            total=$((failures + successes))

            if [ $total -lt $parallelism ]; then
              # neither "failed" nor "succeeded", so wait
              sleep 1
            elif [ $total -eq $parallelism ]; then
              # we have total=parallelism => either X successes or X failures
              # In any case, the job is done
              break
            else
              # Log here
              echo "Unexpected number of completed pods ${total} with parallelism ${parallelism}"
              exit 255
            fi
          done <<EOF
          $(kubectl get job/"${{ inputs.job-name }}" -o 'jsonpath={.status.failed}:{.status.succeeded}')
          EOF

           # If job indicates a failure try to print out the info
          if [ "${failures:-0}" -gt 0 ]; then
            echo "Job ${{ inputs.job-name }} has $failures failures"
            # this is for batch jobs only
            pods=$(kubectl get pods --selector=batch.kubernetes.io/job-name=${{ inputs.job-name }} -o name)
            if [ -n "${pods}" ]; then
              kubectl describe ${pods}
            fi
            exit 1
          fi

        post: |
          echo "Deleting K8s job: ${{ inputs.job-name }}"
          kubectl delete -f "${{ inputs.job-config-file }}"<|MERGE_RESOLUTION|>--- conflicted
+++ resolved
@@ -24,12 +24,8 @@
           echo "Submit K8s job"
           kubectl apply -f "${{ inputs.job-config-file }}"
           kubectl get event | grep ${{ inputs.job-name }}
-
-<<<<<<< HEAD
-          # Wait for job to be craeted
-=======
+          
           # Wait for job to be created
->>>>>>> d948e6c3
           kubectl wait --for=create job/${{ inputs.job-name }} --timeout=$TIMEOUT_JOB_CREATION
 
           # Wait for job to be unsuspended
