--- conflicted
+++ resolved
@@ -26,24 +26,15 @@
 ARG GIT_USER_NAME
 ARG T5X_PATCHLIST
 ARG FLAX_PATCHLIST
-<<<<<<< HEAD
-=======
 
->>>>>>> 39f27dc6
 COPY --from=rosetta-source / /opt/rosetta
 ADD test-vit.sh /usr/local/bin
 WORKDIR /opt/rosetta
 RUN --mount=target=/opt/t5x-mirror,from=t5x-mirror-source,readwrite \
-<<<<<<< HEAD
     --mount=target=/opt/flax-mirror,from=flax-mirror-source,readwrite <<"EOF" bash -e
 git config --global user.email "${GIT_USER_EMAIL}"
 git config --global user.name "${GIT_USER_NAME}"
 
-=======
-    --mount=target=/opt/flax-mirror,from=flax-mirror-source,readwrite <<EOF bash -e
-git config --global user.email "${GIT_USER_EMAIL}"
-git config --global user.name "${GIT_USER_NAME}"
->>>>>>> 39f27dc6
 bash create-distribution.sh \
   -p ${T5X_PATCHLIST} \
   -m https://github.com/nvjax-svc-0/t5x.git \
@@ -54,11 +45,8 @@
   -m https://github.com/nvjax-svc-0/flax.git \
   -d /opt/flax \
   -e /opt/flax-mirror
-<<<<<<< HEAD
-rm -rf $(find /opt -name "__pycache__") ~/.gitconfig
+rm -rf ~/.gitconfig
 
-=======
->>>>>>> 39f27dc6
 echo "--extra-index-url https://developer.download.nvidia.com/compute/redist" >> /opt/pip-tools.d/manifest.t5x
 echo "-e file:///opt/rosetta" >> /opt/pip-tools.d/manifest.t5x
 EOF
@@ -71,8 +59,4 @@
 
 FROM mealkit as final
 
-<<<<<<< HEAD
-RUN pip-finalize.sh
-=======
-RUN pip-finalize.sh
->>>>>>> 39f27dc6
+RUN pip-finalize.sh