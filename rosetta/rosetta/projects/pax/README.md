--- conflicted
+++ resolved
@@ -185,33 +185,9 @@
 
 ## Known Issues
 * Pipeline parallelism is not supported with NVIDIA Transformer Engine enabled in the Paxml container.
-<<<<<<< HEAD
-* There are known Common Vulnerabilities and Exposures (CVE) that affect the Paxml container related to TensorFlow 2.9.x due to pinning TensorFlow to 2.9.x in Paxml and Lingvo. We will fix these in the next release. The known CVEs are:
-    * CVE-2023-25668 
-    * CVE-2023-25658
-    * CVE-2023-25663
-    * CVE-2023-25664
-    * CVE-2023-25664
-    * CVE-2023-25672
-    * CVE-2023-25674
-    * CVE-2023-25660
-    * CVE-2023-27579
-    * CVE-2023-25671
-    * CVE-2023-25659
-    * CVE-2023-25662
-    * CVE-2023-25675
-    * CVE-2023-25801
-    * CVE-2023-25670
-    * CVE-2023-25669
-    * CVE-2023-25665
-    * CVE-2023-25673
-    * CVE-2023-25666
-=======
-* The Paxml nightlies disable `NCCL_NVLS_ENABLE=0` ([doc](https://docs.nvidia.com/deeplearning/nccl/user-guide/docs/env.html#nccl-nvls-enable)). Future releases will re-enable this feature.
 * The release container has a known XLA bug which affects single-process training in some cases. This bug has been fixed in newer XLA versions. If running into issues with single-process training, try using a Pax nightly container after 10/3. You can also try cherry-picking [this commit](https://github.com/openxla/xla/commit/aa8e7340cb319b9419a097155874bf105da05e1d) in the tested container.  
 * Infrequent hangs have been observed in multinode settings. Setting `CUDA_MODULE_LOADING=EAGER` helps with these hangs. This environment variable is set by default in `nvcr.io/nvidia/jax:23.10-paxml-py3`, `nvcr.io/nvidia/jax:23.10-paxml-py3-amd64`, and `nvcr.io/nvidia/jax:23.10-paxml-py3-arm64`.
 * We currently see unexpected convergence behavior when dropout is used with Transformer Engine. Default configs do not enable dropout within transformer layers and thus should be unaffected by this bug, but users may encounter this bug if manually enabling dropout in their models.
->>>>>>> 16578900
 
 
 ## Changelog
